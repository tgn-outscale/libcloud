# Licensed to the Apache Software Foundation (ASF) under one or more
# contributor license agreements.  See the NOTICE file distributed with
# this work for additional information regarding copyright ownership.
# The ASF licenses this file to You under the Apache License, Version 2.0
# (the "License"); you may not use this file except in compliance with
# the License.  You may obtain a copy of the License at
#
#     http://www.apache.org/licenses/LICENSE-2.0
#
# Unless required by applicable law or agreed to in writing, software
# distributed under the License is distributed on an "AS IS" BASIS,
# WITHOUT WARRANTIES OR CONDITIONS OF ANY KIND, either express or implied.
# See the License for the specific language governing permissions and
# limitations under the License.

"""
Driver for Microsoft Azure Resource Manager (ARM) Virtual Machines provider.

http://azure.microsoft.com/en-us/services/virtual-machines/
"""

import re
import base64
import binascii
import os
import time

from libcloud.common.azure_arm import AzureResourceManagementConnection
from libcloud.compute.providers import Provider
from libcloud.compute.base import Node, NodeDriver, NodeLocation, NodeSize
from libcloud.compute.base import NodeImage, StorageVolume, VolumeSnapshot
from libcloud.compute.base import NodeAuthPassword, NodeAuthSSHKey
from libcloud.compute.types import (NodeState, StorageVolumeState,
                                    VolumeSnapshotState)
from libcloud.common.types import LibcloudError
from libcloud.storage.types import ObjectDoesNotExistError
from libcloud.common.exceptions import BaseHTTPError
from libcloud.storage.drivers.azure_blobs import AzureBlobsStorageDriver
from libcloud.utils.py3 import basestring
<<<<<<< HEAD
from libcloud.utils import iso8601


RESOURCE_API_VERSION = '2016-04-30-preview'
=======
from libcloud.pricing import get_size_price

locations_mapping = {
    "eastus": "us-east",
    "eastus2": "us-east2",
    "ukwest": "united-kingdom-west",
    "uksouth": "united-kingdom-south",
    "westcentralus": "us-west-central",
    "westus2": "us-west-2",
    "westus": "us-west",
    "canadaeast": "canada-east",
    "canadacenstral": "canada-central",
    "brazilsouth": "brazil-south",
    "australiasoutheast": "australia-southeast",
    "australiaeast": "australia-east",
    "japanwest": "japan-west",
    "japaneast": "japan-east",
    "southeastasia": "asia-pacific-southeast",
    "eastasia": "asia-pacific-east",
    "westeurope": "europe-west",
    "northeurope": "europe-north",
    "southcentralus": "us-south-central",
    "northcentralus": "us-north-central",
    "centralus": "us-central",
}
>>>>>>> cc9f5986


class AzureImage(NodeImage):
    """Represents a Marketplace node image that an Azure VM can boot from."""

    def __init__(self, version, sku, offer, publisher, location, driver):
        self.publisher = publisher
        self.offer = offer
        self.sku = sku
        self.version = version
        self.location = location
        urn = "%s:%s:%s:%s" % (self.publisher, self.offer,
                               self.sku, self.version)
        name = "%s %s %s %s" % (self.publisher, self.offer,
                                self.sku, self.version)
        super(AzureImage, self).__init__(urn, name, driver)

    def __repr__(self):
        return (('<AzureImage: id=%s, name=%s, location=%s>')
                % (self.id, self.name, self.location))


class AzureVhdImage(NodeImage):
    """Represents a VHD node image that an Azure VM can boot from."""

    def __init__(self, storage_account, blob_container, name, driver):
        urn = "https://%s.blob%s/%s/%s" % (storage_account,
                                           driver.connection.storage_suffix,
                                           blob_container,
                                           name)
        super(AzureVhdImage, self).__init__(urn, name, driver)

    def __repr__(self):
        return (('<AzureVhdImage: id=%s, name=%s>')
                % (self.id, self.name))


class AzureResourceGroup(object):
    """Represent an Azure resource group."""

    def __init__(self, id, name, location, extra):
        self.id = id
        self.name = name
        self.location = location
        self.extra = extra

    def __repr__(self):
        return (('<AzureResourceGroup: id=%s, name=%s, location=%s ...>')
                % (self.id, self.name, self.location))

class AzureStorageAccount(object):
    """Represent an Azure storage account."""

    def __init__(self, id, name, location, extra):
        self.id = id
        self.name = name
        self.location = location
        self.extra = extra

    def __repr__(self):
        return (('<AzureStorageAccount: id=%s, name=%s, location=%s ...>')
                % (self.id, self.name, self.location))


class AzureNetworkSecurityGroup(object):
    """Represent an Azure network security group."""

    def __init__(self, id, name, location, extra):
        self.id = id
        self.name = name
        self.location = location
        self.extra = extra

    def __repr__(self):
        return (
            ('<AzureNetworkSecurityGroup: id=%s, name=%s, location=%s ...>')
            % (self.id, self.name, self.location))


class AzureNetwork(object):
    """Represent an Azure virtual network."""

    def __init__(self, id, name, location, extra):
        self.id = id
        self.name = name
        self.location = location
        self.extra = extra

    def __repr__(self):
        return (('<AzureNetwork: id=%s, name=%s, location=%s ...>')
                % (self.id, self.name, self.location))


class AzureSubnet(object):
    """Represents a subnet of an Azure virtual network."""

    def __init__(self, id, name, extra):
        self.id = id
        self.name = name
        self.extra = extra

    def __repr__(self):
        return (('<AzureSubnet: id=%s, name=%s ...>')
                % (self.id, self.name))


class AzureNic(object):
    """Represents an Azure virtual network interface controller (NIC)."""

    def __init__(self, id, name, location, extra):
        self.id = id
        self.name = name
        self.location = location
        self.extra = extra

    def __repr__(self):
        return (('<AzureNic: id=%s, name=%s ...>')
                % (self.id, self.name))


class AzureIPAddress(object):
    """Represents an Azure public IP address resource."""

    def __init__(self, id, name, extra):
        self.id = id
        self.name = name
        self.extra = extra

    def __repr__(self):
        return (('<AzureIPAddress: id=%s, name=%s ...>')
                % (self.id, self.name))


class AzureNodeDriver(NodeDriver):
    """Compute node driver for Azure Resource Manager."""

    connectionCls = AzureResourceManagementConnection
    name = 'Azure Virtual machines'
    website = 'http://azure.microsoft.com/en-us/services/virtual-machines/'
    type = Provider.AZURE_ARM
    features = {'create_node': ['ssh_key', 'password']}

    # The API doesn't provide state or country information, so fill it in.
    # Information from https://azure.microsoft.com/en-us/regions/
    _location_to_country = {
        "centralus": "Iowa, USA",
        "eastus": "Virginia, USA",
        "eastus2": "Virginia, USA",
        "usgoviowa": "Iowa, USA",
        "usgovvirginia": "Virginia, USA",
        "northcentralus": "Illinois, USA",
        "southcentralus": "Texas, USA",
        "westus": "California, USA",
        "northeurope": "Ireland",
        "westeurope": "Netherlands",
        "eastasia": "Hong Kong",
        "southeastasia": "Singapore",
        "japaneast": "Tokyo, Japan",
        "japanwest": "Osaka, Japan",
        "brazilsouth": "Sao Paulo State, Brazil",
        "australiaeast": "New South Wales, Australia",
        "australiasoutheast": "Victoria, Australia"
    }

    SNAPSHOT_STATE_MAP = {
        'creating': VolumeSnapshotState.CREATING,
        'updating': VolumeSnapshotState.UPDATING,
        'succeeded': VolumeSnapshotState.AVAILABLE,
        'failed': VolumeSnapshotState.ERROR
    }

    def __init__(self, tenant_id, subscription_id, key, secret,
                 secure=True, host=None, port=None,
                 api_version=None, region=None, **kwargs):
        self.tenant_id = tenant_id
        self.subscription_id = subscription_id
        self.cloud_environment = kwargs.get("cloud_environment")
        super(AzureNodeDriver, self).__init__(key=key, secret=secret,
                                              secure=secure,
                                              host=host, port=port,
                                              api_version=api_version,
                                              region=region, **kwargs)
        if self.region is not None:
            loc_id = self.region.lower().replace(" ", "")
            country = self._location_to_country.get(loc_id)
            self.default_location = NodeLocation(loc_id,
                                                 self.region,
                                                 country,
                                                 self)
        else:
            self.default_location = None

    def list_locations(self):
        """
        List data centers available with the current subscription.

        :return: list of node location objects
        :rtype: ``list`` of :class:`.NodeLocation`
        """

        action = "/subscriptions/%s/providers/Microsoft.Compute" % (
            self.subscription_id)
        r = self.connection.request(action,
                                    params={"api-version": "2015-01-01"})

        for rt in r.object["resourceTypes"]:
            if rt["resourceType"] == "virtualMachines":
                return [self._to_location(l) for l in rt["locations"]]

        return []

    def list_sizes(self, location=None):
        """
        List available VM sizes.

        :param location: The location at which to list sizes
        (if None, use default location specified as 'region' in __init__)
        :type location: :class:`.NodeLocation`

        :return: list of node size objects
        :rtype: ``list`` of :class:`.NodeSize`
        """

        if location is None:
            if self.default_location:
                location = self.default_location
            else:
                raise ValueError("location is required.")
        action = \
            "/subscriptions/%s/providers/Microsoft" \
            ".Compute/locations/%s/vmSizes" \
            % (self.subscription_id, location.id)
        r = self.connection.request(action,
                                    params={"api-version": "2015-06-15"})
        return [self._to_node_size(d) for d in r.object["value"]]

    def list_images(self, location=None, ex_publisher=None, ex_offer=None,
                    ex_sku=None, ex_version=None):
        """
        List available VM images to boot from.

        :param location: The location at which to list images
        (if None, use default location specified as 'region' in __init__)
        :type location: :class:`.NodeLocation`

        :param ex_publisher: Filter by publisher, or None to list
        all publishers.
        :type ex_publisher: ``str``

        :param ex_offer: Filter by offer, or None to list all offers.
        :type ex_offer: ``str``

        :param ex_sku: Filter by sku, or None to list all skus.
        :type ex_sku: ``str``

        :param ex_version: Filter by version, or None to list all versions.
        :type ex_version: ``str``

        :return: list of node image objects.
        :rtype: ``list`` of :class:`.AzureImage`
        """

        images = []

        if location is None:
            locations = [self.default_location]
        else:
            locations = [location]

        for loc in locations:
            if not ex_publisher:
                publishers = self.ex_list_publishers(loc)
            else:
                publishers = [(
                    "/subscriptions/%s/providers/Microsoft"
                    ".Compute/locations/%s/publishers/%s" %
                    (self.subscription_id, loc.id, ex_publisher),
                    ex_publisher)]

            for pub in publishers:
                if not ex_offer:
                    offers = self.ex_list_offers(pub[0])
                else:
                    offers = [("%s/artifacttypes/vmimage/offers/%s" % (
                        pub[0], ex_offer), ex_offer)]

                for off in offers:
                    if not ex_sku:
                        skus = self.ex_list_skus(off[0])
                    else:
                        skus = [("%s/skus/%s" % (off[0], ex_sku), ex_sku)]

                    for sku in skus:
                        if not ex_version:
                            versions = self.ex_list_image_versions(sku[0])
                        else:
                            versions = [("%s/versions/%s" % (
                                sku[0], ex_version), ex_version)]

                        for v in versions:
                            images.append(AzureImage(v[1], sku[1],
                                                     off[1], pub[1],
                                                     loc.id,
                                                     self.connection.driver))
        return images

    def get_image(self, image_id, location=None):
        """Returns a single node image from a provider.

        :param image_id: Either an image urn in the form
        `Publisher:Offer:Sku:Version` or a Azure blob store URI in the form
        `http://storageaccount.blob.core.windows.net/container/image.vhd`
        pointing to a VHD file.
        :type image_id: ``str``

        :param location: The location at which to search for the image
        (if None, use default location specified as 'region' in __init__)
        :type location: :class:`.NodeLocation`

        :rtype :class:`.AzureImage`: or :class:`.AzureVhdImage`:
        :return: AzureImage or AzureVhdImage instance on success.

        """

        if image_id.startswith("http"):
            (storageAccount, blobContainer, blob) = _split_blob_uri(image_id)
            return AzureVhdImage(storageAccount, blobContainer, blob, self)
        else:
            (ex_publisher, ex_offer, ex_sku, ex_version) = image_id.split(":")
            i = self.list_images(location, ex_publisher,
                                 ex_offer, ex_sku, ex_version)
            return i[0] if i else None

    def list_nodes(self, ex_resource_group=None,
                   ex_fetch_nic=True,
                   ex_fetch_power_state=True):
        """
        List all nodes.

        :param ex_resource_group: List nodes in a specific resource group.
        :type ex_urn: ``str``

        :param ex_fetch_nic: Fetch NIC resources in order to get
        IP address information for nodes.  If True, requires an extra API
        call for each NIC of each node.  If False, IP addresses will not
        be returned.
        :type ex_urn: ``bool``

        :param ex_fetch_power_state: Fetch node power state.  If True, requires
        an extra API call for each node.  If False, node state
        will be returned based on provisioning state only.
        :type ex_urn: ``bool``

        :return:  list of node objects
        :rtype: ``list`` of :class:`.Node`
        """

        if ex_resource_group:
            action = "/subscriptions/%s/resourceGroups/%s/" \
                     "providers/Microsoft.Compute/virtualMachines" \
                     % (self.subscription_id, ex_resource_group)
        else:
            action = "/subscriptions/%s/providers/Microsoft.Compute/" \
                     "virtualMachines" \
                     % (self.subscription_id)
        r = self.connection.request(action,
                                    params={"api-version": "2015-06-15"})
<<<<<<< HEAD
        return [self._to_node(n,
                              fetch_nic=ex_fetch_nic,
                              fetch_power_state=ex_fetch_power_state)
                for n in r.object["value"]]
=======

        nodes_data = r.object["value"]
        # get paginated results
        # remove host from nextLink
        while r.object.get("nextLink"):
            next_url = r.object.get("nextLink").split(self.connection.host)[1]
            r = self.connection.request(next_url,
                                        params={"api-version": "2015-06-15"})
            nodes_data.extend(r.object["value"])

        return [self._to_node(n, fetch_nic=ex_fetch_nic)
                for n in nodes_data]
>>>>>>> cc9f5986

    def create_node(self,
                    name,
                    size,
                    image,
                    auth,
                    ex_resource_group,
                    ex_storage_account,
                    ex_blob_container="vhds",
                    location=None,
                    ex_user_name="azureuser",
                    ex_network=None,
                    ex_subnet=None,
                    ex_nic=None,
                    ex_tags={},
                    ex_customdata="",
                    ex_use_managed_disks=False,
                    ex_disk_size=None,
                    ex_storage_account_type="Standard_LRS"):
        """Create a new node instance. This instance will be started
        automatically.

        This driver supports the ``ssh_key`` feature flag for ``created_node``
        so you can upload a public key into the new instance::

            >>> from libcloud.compute.drivers.azure_arm import AzureNodeDriver
            >>> driver = AzureNodeDriver(...)
            >>> auth = NodeAuthSSHKey('pubkey data here')
            >>> node = driver.create_node("test_node", auth=auth)

        This driver also supports the ``password`` feature flag for
        ``create_node``
        so you can set a password::

            >>> driver = AzureNodeDriver(...)
            >>> auth = NodeAuthPassword('mysecretpassword')
            >>> node = driver.create_node("test_node", auth=auth, ...)

        If you don't provide the ``auth`` argument libcloud will assign
        a password:

            >>> driver = AzureNodeDriver(...)
            >>> node = driver.create_node("test_node", ...)
            >>> password = node.extra["properties"] \
                           ["osProfile"]["adminPassword"]

        :param name:   String with a name for this new node (required)
        :type name:   ``str``

        :param size:   The size of resources allocated to this node.
                            (required)
        :type size:   :class:`.NodeSize`

        :param image:  OS Image to boot on node. (required)
        :type image:  :class:`.AzureImage`

        :param location: Which data center to create a node in.
        (if None, use default location specified as 'region' in __init__)
        :type location: :class:`.NodeLocation`

        :param auth:   Initial authentication information for the node
                            (optional)
        :type auth:   :class:`.NodeAuthSSHKey` or :class:`NodeAuthPassword`

        :param ex_resource_group:  The resource group in which to create the
        node
        :type ex_resource_group: ``str``

        :param ex_storage_account:  The storage account id in which to store
        the node's disk image.
        Note: when booting from a user image (AzureVhdImage)
        the source image and the node image must use the same storage account.
        :type ex_storage_account: ``str``

        :param ex_blob_container:  The name of the blob container on the
        storage account in which to store the node's disk image (optional,
        default "vhds")
        :type ex_blob_container: ``str``

        :param ex_user_name:  User name for the initial admin user
        (optional, default "azureuser")
        :type ex_user_name: ``str``

        :param ex_network: The virtual network the node will be attached to.
        Must provide either `ex_network` (to create a default NIC for the
        node on the given network) or `ex_nic` (to supply the NIC explicitly).
        :type ex_network: ``str``

        :param ex_subnet: If ex_network is provided, the subnet of the
        virtual network the node will be attached to.  Optional, default
        is the "default" subnet.
        :type ex_subnet: ``str``

        :param ex_nic: A virtual NIC to attach to this Node, from
        `ex_create_network_interface` or `ex_get_nic`.
        Must provide either `ex_nic` (to supply the NIC explicitly) or
        ex_network (to create a default NIC for the node on the
        given network).
        :type ex_nic: :class:`AzureNic`

        :param ex_tags: Optional tags to associate with this node.
        :type ex_tags: ``dict``

        :param ex_customdata: Custom data that will
            be placed in the file /var/lib/waagent/CustomData
            https://azure.microsoft.com/en-us/documentation/ \
            articles/virtual-machines-how-to-inject-custom-data/
        :type ex_customdata: ``str``

        :param ex_use_managed_disks: Enable this feature to have Azure
            automatically manage the availability of disks to provide data
            redundancy and fault tolerance, without creating and managing
            storage accounts on your own. Managed disks may not be available
            in all regions (default False).
        :type ex_use_managed_disks: ``bool``

        :param ex_disk_size: Custom OS disk size in GB
        :type ex_disk_size: ``int``

        :param ex_storage_account_type: The Storage Account type,
            ``Standard_LRS``(HDD disks) or ``Premium_LRS``(SSD disks).
        :type ex_storage_account_type: str

        :return: The newly created node.
        :rtype: :class:`.Node`
        """

        if location is None:
            location = self.default_location
        if ex_nic is None:
            if ex_network is None:
                raise ValueError("Must provide either ex_network or ex_nic")
            if ex_subnet is None:
                ex_subnet = "default"

            subnet_id = "/subscriptions/%s/resourceGroups/%s/providers" \
                        "/Microsoft.Network/virtualnetworks/%s/subnets/%s" % \
                        (self.subscription_id, ex_resource_group,
                         ex_network, ex_subnet)
            subnet = AzureSubnet(subnet_id, ex_subnet, {})
            ex_nic = self.ex_create_network_interface(name + "-nic",
                                                      subnet,
                                                      ex_resource_group,
                                                      location)

        auth = self._get_and_check_auth(auth)

        target = "/subscriptions/%s/resourceGroups/%s/providers" \
                 "/Microsoft.Compute/virtualMachines/%s" % \
                 (self.subscription_id, ex_resource_group, name)

<<<<<<< HEAD
=======

        instance_vhd = "https://%s.blob%s" \
                       "/%s/%s-os.vhd" \
                       % (ex_storage_account,
                          self.connection.storage_suffix,
                          ex_blob_container,
                          name)

>>>>>>> cc9f5986
        if isinstance(image, AzureVhdImage):
            instance_vhd = self._get_instance_vhd(
                name=name,
                ex_resource_group=ex_resource_group,
                ex_storage_account=ex_storage_account,
                ex_blob_container=ex_blob_container)
            storage_profile = {
                "osDisk": {
                    "name": name,
                    "osType": "linux",
                    "caching": "ReadWrite",
                    "createOption": "FromImage",
                    "image": {
                        "uri": image.id
                    },
                    "vhd": {
                        "uri": instance_vhd,
                    }
                }
            }
            if ex_use_managed_disks:
                raise LibcloudError(
                    "Creating managed OS disk from %s image "
                    "type is not supported." % type(image))
        elif isinstance(image, AzureImage):
            storage_profile = {
                "imageReference": {
                    "publisher": image.publisher,
                    "offer": image.offer,
                    "sku": image.sku,
                    "version": image.version
                },
                "osDisk": {
                    "name": name,
                    "osType": "linux",
                    "caching": "ReadWrite",
                    "createOption": "FromImage"
                }
            }
            if ex_use_managed_disks:
                storage_profile["osDisk"]["managedDisk"] = {
                    "storageAccountType": ex_storage_account_type
                }
            else:
                instance_vhd = self._get_instance_vhd(
                    name=name,
                    ex_resource_group=ex_resource_group,
                    ex_storage_account=ex_storage_account,
                    ex_blob_container=ex_blob_container)
                storage_profile["osDisk"]["vhd"] = {
                    "uri": instance_vhd
                }
        else:
            raise LibcloudError(
                "Unknown image type %s, expected one of AzureImage, "
                "AzureVhdImage." % type(image))

        data = {
            "id": target,
            "name": name,
            "type": "Microsoft.Compute/virtualMachines",
            "location": location.id,
            "tags": ex_tags,
            "properties": {
                "hardwareProfile": {
                    "vmSize": size.id
                },
                "storageProfile": storage_profile,
                "osProfile": {
                    "computerName": name
                },
                "networkProfile": {
                    "networkInterfaces": [
                        {
                            "id": ex_nic.id
                        }
                    ]
                }
            }
        }

        if ex_disk_size:
            data['properties']['storageProfile']['osDisk'].update({
                'diskSizeGB': ex_disk_size
            })

        if ex_customdata:
            data["properties"]["osProfile"]["customData"] = \
                base64.b64encode(ex_customdata)

        data["properties"]["osProfile"]["adminUsername"] = ex_user_name

        if isinstance(auth, NodeAuthSSHKey):
            data["properties"]["osProfile"]["adminPassword"] = \
<<<<<<< HEAD
                binascii.hexlify(os.urandom(20)).decode("utf-8")
            data["properties"]["osProfile"]["linuxConfiguration"] = {
                "disablePasswordAuthentication": "true",
                "ssh": {
                    "publicKeys": [
                        {
                            "path": '/home/%s/.ssh/authorized_keys' % (
                                ex_user_name),
                            "keyData": auth.pubkey
                        }
                    ]
=======
                binascii.hexlify(os.urandom(20))
            if not "windows" in image.id.lower():
                data["properties"]["osProfile"]["linuxConfiguration"] = {
                    "disablePasswordAuthentication": "true",
                    "ssh": {
                        "publicKeys": [
                            {
                                "path": '/home/%s/.ssh/authorized_keys' % (
                                    ex_user_name),
                                "keyData": auth.pubkey
                            }
                        ]
                    }
>>>>>>> cc9f5986
                }
        elif isinstance(auth, NodeAuthPassword):
            if not "windows" in image.id.lower():
                data["properties"]["osProfile"]["linuxConfiguration"] = {
                    "disablePasswordAuthentication": "false"
                }
            data["properties"]["osProfile"]["adminPassword"] = auth.password
        else:
            raise ValueError(
                "Must provide NodeAuthSSHKey or NodeAuthPassword in auth")

<<<<<<< HEAD
        r = self.connection.request(
            target,
            params={"api-version": RESOURCE_API_VERSION},
            data=data,
            method="PUT")
=======

        r = self.connection.request(target,
                                    params={"api-version": "2015-06-15"},
                                    data=data,
                                    method="PUT")
>>>>>>> cc9f5986

        node = self._to_node(r.object)
        node.size = size
        node.image = image
        return node

    def reboot_node(self, node):
        """
        Reboot a node.

        :param node: The node to be rebooted
        :type node: :class:`.Node`

        :return: True if the reboot was successful, otherwise False
        :rtype: ``bool``
        """

        target = "%s/restart" % node.extra['id']
        try:
            self.connection.request(
                target,
                params={"api-version": RESOURCE_API_VERSION},
                method='POST')
            return True
        except BaseHTTPError as h:
            if h.code == 202:
                return True
            else:
                return False

    def destroy_node(self, node,
                     ex_destroy_nic=True,
                     ex_destroy_vhd=True,
                     ex_poll_qty=10,
                     ex_poll_wait=10):
        """
        Destroy a node.

        :param node: The node to be destroyed
        :type node: :class:`.Node`

        :param ex_destroy_nic: Destroy the NICs associated with
        this node (default True).
        :type node: ``bool``

        :param ex_destroy_vhd: Destroy the OS disk blob associated with
        this node (default True).
        :type node: ``bool``

        :param ex_poll_qty: Number of retries checking if the node
        is gone, destroying the NIC or destroying the VHD (default 10).
        :type node: ``int``

        :param ex_poll_wait: Delay in seconds between retries (default 10).
        :type node: ``int``

        :return: True if the destroy was successful, raises exception
        otherwise.
        :rtype: ``bool``
        """

        do_node_polling = (ex_destroy_nic or ex_destroy_vhd)

        # This returns a 202 (Accepted) which means that the delete happens
        # asynchronously.
<<<<<<< HEAD
        # If returns 404, we may be retrying a previous destroy_node call that
        # failed to clean up its related resources, so it isn't taken as a
        # failure.
        try:
            self.connection.request(node.id,
                                    params={"api-version": "2015-06-15"},
                                    method='DELETE')
        except BaseHTTPError as h:
            if h.code == 202:
                pass
            elif h.code == 204:
                # Returns 204 if node already deleted.
                do_node_polling = False
            else:
                raise

        # Poll until the node actually goes away (otherwise attempt to delete
        # NIC and VHD will fail with "resource in use" errors).
        retries = ex_poll_qty
        while do_node_polling and retries > 0:
            try:
                time.sleep(ex_poll_wait)
                self.connection.request(
                    node.id,
                    params={"api-version": RESOURCE_API_VERSION})
                retries -= 1
            except BaseHTTPError as h:
                if h.code in (204, 404):
                    # Node is gone
                    break
                else:
                    raise
=======
        # This returns a 202 (Accepted) which means that the delete happens
        # asynchronously.
        self.connection.request(node.extra['id'],
                                    params={"api-version": "2015-06-15"},
                                    method='DELETE')
>>>>>>> cc9f5986

        # Optionally clean up the network interfaces that were attached to this node.
        if ex_destroy_nic:
<<<<<<< HEAD
            for nic in interfaces:
                retries = ex_poll_qty
                while retries > 0:
                    try:
                        self.ex_destroy_nic(self._to_nic(nic))
                        break
                    except BaseHTTPError as h:
                        retries -= 1
                        if (h.code == 400 and
                                h.message.startswith("[NicInUse]") and
                                retries > 0):
                            time.sleep(ex_poll_wait)
                        else:
                            raise

        # Optionally clean up OS disk VHD.
        vhd = node.extra["properties"]["storageProfile"]["osDisk"].get("vhd")
        if ex_destroy_vhd and vhd is not None:
            retries = ex_poll_qty
            resourceGroup = node.id.split("/")[4]
            while retries > 0:
                try:
                    if self._ex_delete_old_vhd(resourceGroup, vhd["uri"]):
                        break
                    # Unfortunately lease errors usually result in it returning
                    # "False" with no more information.  Need to wait and try
                    # again.
                except LibcloudError as e:
                    retries -= 1
                    if "LeaseIdMissing" in str(e) and retries > 0:
                        # Unfortunately lease errors
                        # (which occur if the vhd blob
                        # hasn't yet been released by the VM being destroyed)
                        # get raised as plain
                        # LibcloudError.  Wait a bit and try again.
                        time.sleep(ex_poll_wait)
                    else:
                        raise
                time.sleep(10)

=======
            try:
                for nic in node.extra["networkProfile"]:
                    self.connection.request(nic["id"],
                                                params={"api-version": "2015-06-15"},
                                                method='DELETE')
            except:
                pass
        # Optionally clean up OS disk VHD.
        if ex_destroy_vhd:
            try:
                resourceGroup = node.extra['resource_group']
                self._ex_delete_old_vhd(resourceGroup,
                                        node.extra["storageProfile"]["osDisk"]["vhd"]["uri"])
            except:
                pass
>>>>>>> cc9f5986
        return True

    def create_volume(self, size, name, location=None, snapshot=None,
                      ex_resource_group=None, ex_account_type=None,
                      ex_tags=None):
        """
        Create a new managed volume.

        :param size: Size of volume in gigabytes.
        :type size: ``int``

        :param name: Name of the volume to be created.
        :type name: ``str``

        :param location: Which data center to create a volume in. (required)
        :type location: :class:`NodeLocation`

        :param snapshot: Snapshot from which to create the new volume.
        :type snapshot: :class:`VolumeSnapshot`

        :param ex_resource_group: The name of resource group in which to
            create the volume. (required)
        :type ex_resource_group: ``str``

        :param ex_account_type: The Storage Account type,
            ``Standard_LRS``(HDD disks) or ``Premium_LRS``(SSD disks).
        :type ex_account_type: ``str``

        :param ex_tags: Optional tags to associate with this resource.
        :type ex_tags: ``dict``

        :return: The newly created volume.
        :rtype: :class:`StorageVolume`
        """
        if location is None:
            raise ValueError("Must provide `location` value.")

        if ex_resource_group is None:
            raise ValueError("Must provide `ex_resource_group` value.")

        action = (
            u'/subscriptions/{subscription_id}/resourceGroups/{resource_group}'
            u'/providers/Microsoft.Compute/disks/{volume_name}'
        ).format(
            subscription_id=self.subscription_id,
            resource_group=ex_resource_group,
            volume_name=name,
        )
        tags = ex_tags if ex_tags is not None else {}

        creation_data = {
            'createOption': 'Empty'
        } if snapshot is None else {
            'createOption': 'Copy',
            'sourceUri': snapshot.id
        }
        data = {
            'location': location.id,
            'tags': tags,
            'properties': {
                'creationData': creation_data,
                'diskSizeGB': size
            }
        }
        if ex_account_type is not None:
            data['properties']['accountType'] = ex_account_type

        response = self.connection.request(
            action,
            method='PUT',
            params={
                'api-version': RESOURCE_API_VERSION,
            },
            data=data
        )

        return self._to_volume(
            response.object,
            name=name,
            ex_resource_group=ex_resource_group
        )

    def list_volumes(self, ex_resource_group=None):
        """
        Lists all the disks under a resource group or subscription.

        :param ex_resource_group: The identifier of your subscription
            where the managed disks are located.
        :type ex_resource_group: ``str``

        :rtype: list of :class:`StorageVolume`
        """
        if ex_resource_group:
            action = u'/subscriptions/{subscription_id}/resourceGroups' \
                     u'/{resource_group}/providers/Microsoft.Compute/disks'
        else:
            action = u'/subscriptions/{subscription_id}' \
                     u'/providers/Microsoft.Compute/disks'

        action = action.format(
            subscription_id=self.subscription_id,
            resource_group=ex_resource_group
        )

        response = self.connection.request(
            action,
            method='GET',
            params={
                'api-version': RESOURCE_API_VERSION
            }
        )
        return [self._to_volume(volume) for volume in response.object['value']]

    def attach_volume(self, node, volume, ex_lun=None,
                      ex_vhd_uri=None, ex_vhd_create=False, **ex_kwargs):
        """
        Attach a volume to node.

        :param node: A node to attach volume.
        :type node: :class:`Node`

        :param volume: A volume to attach.
        :type volume: :class:`StorageVolume`

        :param ex_lun: Specifies the logical unit number (LUN) location for
            the data drive in the virtual machine. Each data disk must have
            a unique LUN.
        :type ex_lun: ``int``

        :param ex_vhd_uri: Attach old-style unmanaged disk from VHD
            blob. (optional)
        :type ex_vhd_uri: ``str``

        :param ex_vhd_create: Create a new VHD blob for unmanaged disk.
            (optional)
        :type ex_vhd_create: ``bool``

        :rtype: ``bool``
        """
        action = node.extra['id']
        location = node.extra['location']
        disks = node.extra['properties']['storageProfile']['dataDisks']

        if ex_lun is None:
            # find the smallest unused logical unit number
            used_luns = [disk['lun'] for disk in disks]
            free_luns = [lun for lun in range(0, 63) if lun not in used_luns]
            if len(free_luns) > 0:
                ex_lun = free_luns[0]
            else:
                raise LibcloudError("No LUN available to attach new disk.")

        if ex_vhd_uri is not None:
            new_disk = {
                'name': volume.name,
                'diskSizeGB': volume.size,
                'lun': ex_lun,
                'createOption': 'empty' if ex_vhd_create else 'attach',
                'vhd': {'uri': ex_vhd_uri},
            }
        else:
            # attach existing managed disk
            new_disk = {
                'lun': ex_lun,
                'createOption': 'attach',
                'managedDisk': {'id': volume.id}}

        disks.append(new_disk)
        self.connection.request(
            action,
            method='PUT',
            params={
                'api-version': RESOURCE_API_VERSION
            },
            data={
                'properties': {
                    'storageProfile': {
                        'dataDisks': disks
                    }
                },
                'location': location
            })
        return True

    def detach_volume(self, volume, ex_node=None):
        """
        Detach a managed volume from a node.
        """
        if ex_node is None:
            raise ValueError("Must provide `ex_node` value.")

        action = ex_node.extra['id']
        location = ex_node.extra['location']
        disks = ex_node.extra['properties']['storageProfile']['dataDisks']

        # remove volume from `properties.storageProfile.dataDisks`
        disks[:] = [
            disk for disk in disks if
            disk.get('name') != volume.name and
            disk.get('managedDisk', {}).get('id') != volume.id
        ]

        self.connection.request(
            action,
            method='PUT',
            params={
                'api-version': RESOURCE_API_VERSION
            },
            data={
                'properties': {
                    'storageProfile': {
                        'dataDisks': disks
                    }
                },
                'location': location
            }
        )
        return True

    def destroy_volume(self, volume):
        """
        Delete a volume.
        """
        self.ex_delete_resource(volume)
        return True

    def create_volume_snapshot(self, volume, name=None, location=None,
                               ex_resource_group=None, ex_tags=None):
        """
        Create snapshot from volume.

        :param volume: Instance of ``StorageVolume``.
        :type volume: :class`StorageVolume`

        :param name: Name of snapshot. (required)
        :type name: ``str``

        :param location: Which data center to create a volume in. (required)
        :type location: :class:`NodeLocation`

        :param ex_resource_group: The name of resource group in which to
            create the snapshot. (required)
        :type ex_resource_group: ``str``

        :param ex_tags: Optional tags to associate with this resource.
        :type ex_tags: ``dict``

        :rtype: :class:`VolumeSnapshot`
        """
        if name is None:
            raise ValueError("Must provide `name` value")
        if location is None:
            raise ValueError("Must provide `location` value")
        if ex_resource_group is None:
            raise ValueError("Must provide `ex_resource_group` value")

        snapshot_id = (
            u'/subscriptions/{subscription_id}'
            u'/resourceGroups/{resource_group}'
            u'/providers/Microsoft.Compute'
            u'/snapshots/{snapshot_name}'
        ).format(
            subscription_id=self.subscription_id,
            resource_group=ex_resource_group,
            snapshot_name=name,
        )
        tags = ex_tags if ex_tags is not None else {}

        data = {
            'location': location.id,
            'tags': tags,
            'properties': {
                'creationData': {
                    'createOption': 'Copy',
                    'sourceUri': volume.id
                },
            }
        }
        response = self.connection.request(
            snapshot_id,
            method='PUT',
            data=data,
            params={
                'api-version': RESOURCE_API_VERSION
            },
        )

        return self._to_snapshot(
            response.object,
            name=name,
            ex_resource_group=ex_resource_group
        )

    def list_volume_snapshots(self, volume):
        return [snapshot for snapshot in self.list_snapshots()
                if snapshot.extra['source_id'] == volume.id]

    def list_snapshots(self, ex_resource_group=None):
        """
        Lists all the snapshots under a resource group or subscription.

        :param ex_resource_group: The identifier of your subscription
            where the managed snapshots are located (optional).
        :type ex_resource_group: ``str``

        :rtype: list of :class:`VolumeSnapshot`
        """
        if ex_resource_group:
            action = u'/subscriptions/{subscription_id}/resourceGroups' \
                     u'/{resource_group}/providers/Microsoft.Compute/snapshots'
        else:
            action = u'/subscriptions/{subscription_id}' \
                     u'/providers/Microsoft.Compute/snapshots'

        action = action.format(
            subscription_id=self.subscription_id,
            resource_group=ex_resource_group
        )

        response = self.connection.request(
            action,
            method='GET',
            params={
                'api-version': RESOURCE_API_VERSION
            }
        )
        return [self._to_snapshot(snap) for snap in response.object['value']]

    def destroy_volume_snapshot(self, snapshot):
        """
        Delete a snapshot.
        """
        self.ex_delete_resource(snapshot)
        return True

    def _to_volume(self, volume_obj, name=None, ex_resource_group=None):
        """
        Parse the JSON element and return a StorageVolume object.

        :param volume_obj: A volume object from an azure response.
        :type volume_obj: ``dict``

        :param name: An optional name for the volume.
        :type name: ``str``

        :param ex_resource_group: An optional resource group for the volume.
        :type ex_resource_group: ``str``

        :rtype: :class:`StorageVolume`
        """
        volume_id = volume_obj.get('id')
        volume_name = volume_obj.get('name')
        extra = dict(volume_obj)
        properties = extra['properties']
        size = properties.get('diskSizeGB')
        if size is not None:
            size = int(size)

        provisioning_state = properties.get('provisioningState', '').lower()
        disk_state = properties.get('diskState', '').lower()

        if provisioning_state == 'creating':
            state = StorageVolumeState.CREATING
        elif provisioning_state == 'updating':
            state = StorageVolumeState.UPDATING
        elif provisioning_state == 'succeeded':
            if disk_state in ('attached', 'reserved', 'activesas'):
                state = StorageVolumeState.INUSE
            elif disk_state == 'unattached':
                state = StorageVolumeState.AVAILABLE
            else:
                state = StorageVolumeState.UNKNOWN
        else:
            state = StorageVolumeState.UNKNOWN

        if volume_id is None \
                and ex_resource_group is not None \
                and name is not None:
            volume_id = (
                u'/subscriptions/{subscription_id}'
                u'/resourceGroups/{resource_group}'
                u'/providers/Microsoft.Compute/disks/{volume_name}'
            ).format(
                subscription_id=self.subscription_id,
                resource_group=ex_resource_group,
                volume_name=name
            )
        if volume_name is None and \
                name is not None:
            volume_name = name

        return StorageVolume(
            id=volume_id,
            name=volume_name,
            size=size,
            driver=self,
            state=state,
            extra=extra
        )

    def _to_snapshot(self, snapshot_obj, name=None, ex_resource_group=None):
        """
        Parse the JSON element and return a VolumeSnapshot object.

        :param snapshot_obj: A snapshot object from an azure response.
        :type snapshot_obj: ``dict``

        :param name: An optional name for the volume.
        :type name: ``str``

        :param ex_resource_group: An optional resource group for the volume.
        :type ex_resource_group: ``str``

        :rtype: :class:`VolumeSnapshot`
        """
        snapshot_id = snapshot_obj.get('id')
        name = snapshot_obj.get('name', name)
        properties = snapshot_obj['properties']
        size = properties.get('diskSizeGB')
        if size is not None:
            size = int(size)
        extra = dict(snapshot_obj)
        extra['source_id'] = properties['creationData']['sourceUri']
        if '/providers/Microsoft.Compute/disks/' in extra['source_id']:
            extra['volume_id'] = extra['source_id']
        state = self.SNAPSHOT_STATE_MAP.get(
            properties.get('provisioningState', '').lower(),
            VolumeSnapshotState.UNKNOWN
        )
        try:
            created_at = iso8601.parse_date(properties.get('timeCreated'))
        except (TypeError, ValueError, iso8601.ParseError):
            created_at = None

        if snapshot_id is None \
                and ex_resource_group is not None \
                and name is not None:
            snapshot_id = (
                u'/subscriptions/{subscription_id}'
                u'/resourceGroups/{resource_group}'
                u'/providers/Microsoft.Compute/snapshots/{snapshot_name}'
            ).format(
                subscription_id=self.subscription_id,
                resource_group=ex_resource_group,
                snapshot_name=name
            )

        return VolumeSnapshot(
            snapshot_id,
            name=name,
            size=size,
            driver=self,
            state=state,
            extra=extra,
            created=created_at
        )

    def ex_delete_resource(self, resource):
        """
        Delete a resource.
        """
        if not isinstance(resource, basestring):
            resource = resource.id
        self.connection.request(
            resource,
            method='DELETE',
            params={
                'api-version': RESOURCE_API_VERSION
            },
        )

    def ex_get_ratecard(self, offer_durable_id, currency='USD',
                        locale='en-US', region='US'):
        """
        Get rate card

        :param offer_durable_id: ID of the offer applicable for this
        user account. (e.g. "0026P")
        See http://azure.microsoft.com/en-us/support/legal/offer-details/
        :type offer_durable_id: str

        :param currency: Desired currency for the response (default: "USD")
        :type currency: ``str``

        :param locale: Locale (default: "en-US")
        :type locale: ``str``

        :param region: Region (two-letter code) (default: "US")
        :type regions: ``str``

        :return: A dictionary of rates whose ID's correspond to nothing at all
        :rtype: ``dict``
        """

        action = "/subscriptions/%s/providers/Microsoft.Commerce/" \
                 "RateCard" % (self.subscription_id,)
        params = {"api-version": "2016-08-31-preview",
                  "$filter": "OfferDurableId eq 'MS-AZR-%s' and "
                             "Currency eq '%s' and "
                             "Locale eq '%s' and "
                             "RegionInfo eq '%s'" %
                             (offer_durable_id, currency, locale, region)}
        r = self.connection.request(action, params=params)
        return r.object

    def ex_list_publishers(self, location=None):
        """
        List node image publishers.

        :param location: The location at which to list publishers
        (if None, use default location specified as 'region' in __init__)
        :type location: :class:`.NodeLocation`

        :return: A list of tuples in the form
        ("publisher id", "publisher name")
        :rtype: ``list``
        """

        if location is None:
            if self.default_location:
                location = self.default_location
            else:
                raise ValueError("location is required.")

        action = "/subscriptions/%s/providers/Microsoft.Compute/" \
                 "locations/%s/publishers" \
                 % (self.subscription_id, location.id)
        r = self.connection.request(action,
                                    params={"api-version": "2015-06-15"})
        return [(p["id"], p["name"]) for p in r.object]

    def ex_list_offers(self, publisher):
        """
        List node image offers from a publisher.

        :param publisher: The complete resource path to a publisher
        (as returned by `ex_list_publishers`)
        :type publisher: ``str``

        :return: A list of tuples in the form
        ("offer id", "offer name")
        :rtype: ``list``
        """

        action = "%s/artifacttypes/vmimage/offers" % (publisher)
        r = self.connection.request(action,
                                    params={"api-version": "2015-06-15"})
        return [(p["id"], p["name"]) for p in r.object]

    def ex_list_skus(self, offer):
        """
        List node image skus in an offer.

        :param offer: The complete resource path to an offer (as returned by
        `ex_list_offers`)
        :type publisher: ``str``

        :return: A list of tuples in the form
        ("sku id", "sku name")
        :rtype: ``list``
        """

        action = "%s/skus" % (offer)
        r = self.connection.request(action,
                                    params={"api-version": "2015-06-15"})
        return [(sku["id"], sku["name"]) for sku in r.object]

    def ex_list_image_versions(self, sku):
        """
        List node image versions in a sku.

        :param sku: The complete resource path to a sku (as returned by
        `ex_list_skus`)
        :type publisher: ``str``

        :return: A list of tuples in the form
        ("version id", "version name")
        :rtype: ``list``
        """

        action = "%s/versions" % (sku)
        r = self.connection.request(action,
                                    params={"api-version": "2015-06-15"})
        return [(img["id"], img["name"]) for img in r.object]

    def ex_create_resource_group(self, name, location):
        """
        Create resource group.

        :return: The resource group.
        :rtype: :class:`.AzureResourceGroup`
        """

        data = {
            "name": name,
            "location": location.id
        }
        action = "/subscriptions/%s/resourceGroups/%s/" \
                 % (self.subscription_id, name)
        r = self.connection.request(action,
                                    params={"api-version": "2017-08-01"},
                                    data=data,
                                    method='PUT')
        return AzureResourceGroup(r.object["id"], r.object["name"],
                                  r.object["location"], r.object["properties"])

    def ex_list_resource_groups(self):
        """
        List resource groups.

        :return: A list of resource groups.
        :rtype: ``list`` of :class:`.AzureResourceGroup`
        """

        action = "/subscriptions/%s/resourceGroups/" % (self.subscription_id)
        r = self.connection.request(action,
                                    params={"api-version": "2016-09-01"})
        return [AzureResourceGroup(grp["id"], grp["name"], grp["location"],
                                   grp["properties"])
                for grp in r.object["value"]]

    def ex_create_storage_account(self, name, ex_resource_group, kind, location):
        """
        Create storage account.
        """

        data = {
            "sku": {
                "name": "Standard_GRS"
            },
            "name": name,
            "kind": kind,
            "location": location.id
        }
        action = "/subscriptions/%s/resourceGroups/%s/providers/Microsoft.Storage/storageAccounts/%s" \
                 % (self.subscription_id, ex_resource_group, name)
        ret = self.connection.request(action,
                                    params={"api-version": "2017-06-01"},
                                    data=data,
                                    method='PUT')

    def ex_list_storage_accounts(self):
        """
        List storage accounts.

        :return: A list of storage accounts.
        :rtype: ``list`` of :class:`.AzureStorageAccount`
        """

        action = "/subscriptions/%s/providers/Microsoft.Storage/storageAccounts" % (self.subscription_id)
        r = self.connection.request(action,
                                    params={"api-version": "2017-06-01"})
        return [AzureStorageAccount(grp["id"], grp["name"], grp["location"],
                                   grp["properties"])
                for grp in r.object["value"]]

    def ex_list_network_security_groups(self, resource_group):
        """
        List network security groups.

        :param resource_group: List security groups in a specific resource
        group.
        :type resource_group: ``str``

        :return: A list of network security groups.
        :rtype: ``list`` of :class:`.AzureNetworkSecurityGroup`
        """

        action = "/subscriptions/%s/resourceGroups/%s/providers/" \
                 "Microsoft.Network/networkSecurityGroups" \
                 % (self.subscription_id, resource_group)
        r = self.connection.request(action,
                                    params={"api-version": "2015-06-15"})
        return [AzureNetworkSecurityGroup(net["id"],
                                          net["name"],
                                          net["location"],
                                          net["properties"])
                for net in r.object["value"]]

    def ex_create_network_security_group(self, name, resource_group,
                                         location=None, securityRules=[]):
        """
        Update tags on any resource supporting tags.

        :param name: Name of the network security group to create
        :type name: ``str``

        :param resource_group: The resource group to create the network
        security group in
        :type resource_group: ``str``

        :param location: The location at which to create the network security
        group (if None, use default location specified as 'region' in __init__)
        :type location: :class:`.NodeLocation`
        """

        if location is None:
            if self.default_location:
                location = self.default_location
            else:
                raise ValueError("location is required.")

        target = "/subscriptions/%s/resourceGroups/%s/" \
                 "providers/Microsoft.Network/networkSecurityGroups/%s" \
                 % (self.subscription_id, resource_group, name)
        data = {
            "location": location.id,
            "properties": {
                "provisioningState": "Succeeded",
                "securityRules": securityRules
            }
        }
        r = self.connection.request(target,
                                params={"api-version": "2017-09-01"},
                                data=data,
                                method='PUT')

        return AzureNetworkSecurityGroup(r.object["id"], r.object["name"],
                            r.object["location"], r.object["properties"])

    def ex_delete_network_security_group(self, name, resource_group,
                                         location=None):
        """
        Update tags on any resource supporting tags.

        :param name: Name of the network security group to delete
        :type name: ``str``

        :param resource_group: The resource group to create the network
        security group in
        :type resource_group: ``str``

        :param location: The location at which to create the network security
        group (if None, use default location specified as 'region' in __init__)
        :type location: :class:`.NodeLocation`
        """

        if location is None:
            if self.default_location:
                location = self.default_location
            else:
                raise ValueError("location is required.")

        target = "/subscriptions/%s/resourceGroups/%s/" \
                 "providers/Microsoft.Network/networkSecurityGroups/%s" \
                 % (self.subscription_id, resource_group, name)
        data = {
            "location": location.id,
        }
        self.connection.request(target,
                                params={"api-version": "2016-09-01"},
                                data=data,
                                method='DELETE')

    def ex_create_network(self, name, resource_group, location=None, addressSpace="10.0.0.0/16", networkSecurityGroup='', subnets=[]):
        """
        Create a virtual network.

        :return: A list of virtual networks.
        :rtype: ``list`` of :class:`.AzureNetwork`
        """

        if location is None:
            if self.default_location:
                location = self.default_location
            else:
                raise ValueError("location is required.")

        action = "/subscriptions/%s/resourceGroups/%s/providers/" \
                 "Microsoft.Network/virtualNetworks/%s" \
                 % (self.subscription_id, resource_group, name)

        if not subnets:
            subnets = [
              {
                "name": "Default",
                "properties": {
                  "networkSecurityGroup": {"id":networkSecurityGroup},
                  "addressPrefix": "10.0.0.0/24"
                }
              }
            ]

        data = {
            "name": name,
            "location": location.id,
            "tags": {},
            "properties": {
                "addressSpace": {
                  "addressPrefixes": [
                    addressSpace
                  ]
                },
                "subnets": subnets
            }
        }

        r = self.connection.request(action,
                                    params={"api-version": "2017-08-01"},
                                    data=data,
                                    method='PUT')

        return AzureNetwork(r.object["id"], r.object["name"],
                            r.object["location"], r.object["properties"])

    def ex_list_networks(self):
        """
        List virtual networks.

        :return: A list of virtual networks.
        :rtype: ``list`` of :class:`.AzureNetwork`
        """

        action = "/subscriptions/%s/providers/" \
                 "Microsoft.Network/virtualnetworks" \
                 % (self.subscription_id)
        r = self.connection.request(action,
                                    params={"api-version": "2015-06-15"})
        return [AzureNetwork(net["id"], net["name"], net["location"],
                             net["properties"]) for net in r.object["value"]]

    def ex_list_subnets(self, network):
        """
        List subnets of a virtual network.

        :param network: The virtual network containing the subnets.
        :type network: :class:`.AzureNetwork`

        :return: A list of subnets.
        :rtype: ``list`` of :class:`.AzureSubnet`
        """

        action = "%s/subnets" % (network.id)
        r = self.connection.request(action,
                                    params={"api-version": "2015-06-15"})
        return [AzureSubnet(net["id"], net["name"], net["properties"])
                for net in r.object["value"]]

    def ex_list_nics(self, resource_group=None):
        """
        List available virtual network interface controllers
        in a resource group

        :param resource_group: List NICS in a specific resource group
            containing the NICs(optional).
        :type resource_group: ``str``

        :return: A list of NICs.
        :rtype: ``list`` of :class:`.AzureNic`
        """
        if resource_group is None:
            action = "/subscriptions/%s/providers/Microsoft.Network" \
                     "/networkInterfaces" % self.subscription_id
        else:
            action = "/subscriptions/%s/resourceGroups/%s/providers" \
                     "/Microsoft.Network/networkInterfaces" % \
                     (self.subscription_id, resource_group)
        r = self.connection.request(
            action,
            params={"api-version": "2015-06-15"})
        return [self._to_nic(net) for net in r.object["value"]]

    def ex_get_nic(self, id):
        """
        Fetch information about a NIC.

        :param id: The complete resource path to the NIC resource.
        :type id: ``str``

        :return: The NIC object
        :rtype: :class:`.AzureNic`
        """

        r = self.connection.request(id, params={"api-version": "2015-06-15"})
        return self._to_nic(r.object)

    def ex_destroy_nic(self, nic):
        """
        Destroy a NIC.

        :param id: The NIC to destroy.
        :type id: ``.AzureNic``

        :return: True on success
        :rtype: ``bool``
        """

        try:
            self.connection.request(
                nic.id,
                params={"api-version": "2015-06-15"},
                method='DELETE')
            return True
        except BaseHTTPError as h:
            if h.code in (202, 204):
                # Deletion is accepted (but deferred), or NIC is already
                # deleted
                return True
            else:
                raise

    def ex_get_node(self, id):
        """
        Fetch information about a node.

        :param id: The complete resource path to the node resource.
        :type id: ``str``

        :return: The Node object
        :rtype: :class:`.Node`
        """

        r = self.connection.request(
            id, params={"api-version": RESOURCE_API_VERSION})
        return self._to_node(r.object)

    def ex_get_volume(self, id):
        """
        Fetch information about a volume.

        :param id: The complete resource path to the volume resource.
        :type id: ``str``

        :return: The StorageVolume object
        :rtype: :class:`.StorageVolume`
        """

        r = self.connection.request(
            id, params={"api-version": RESOURCE_API_VERSION})
        return self._to_volume(r.object)

    def ex_get_snapshot(self, id):
        """
        Fetch information about a snapshot.

        :param id: The complete resource path to the snapshot resource.
        :type id: ``str``

        :return: The VolumeSnapshot object
        :rtype: :class:`.VolumeSnapshot`
        """

        r = self.connection.request(
            id, params={"api-version": RESOURCE_API_VERSION})
        return self._to_snapshot(r.object)

    def ex_get_public_ip(self, id):
        """
        Fetch information about a public IP resource.

        :param id: The complete resource path to the public IP resource.
        :type id: ``str`

        :return: The public ip object
        :rtype: :class:`.AzureIPAddress`
        """

        r = self.connection.request(id, params={"api-version": "2015-06-15"})
        return self._to_ip_address(r.object)

    def ex_list_public_ips(self, resource_group):
        """
        List public IP resources.

        :param resource_group: List public IPs in a specific resource group.
        :type resource_group: ``str``

        :return: List of public ip objects
        :rtype: ``list`` of :class:`.AzureIPAddress`
        """

        action = "/subscriptions/%s/resourceGroups/%s/" \
                 "providers/Microsoft.Network/publicIPAddresses" \
                 % (self.subscription_id, resource_group)
        r = self.connection.request(action,
                                    params={"api-version": "2015-06-15"})
        return [self._to_ip_address(net) for net in r.object["value"]]

    def ex_create_public_ip(self, name, resource_group, location=None,
                            public_ip_allocation_method=None):
        """
        Create a public IP resources.

        :param name: Name of the public IP resource
        :type name: ``str``

        :param resource_group: The resource group to create the public IP
        :type resource_group: ``str``

        :param location: The location at which to create the public IP
        (if None, use default location specified as 'region' in __init__)
        :type location: :class:`.NodeLocation`

        :param public_ip_allocation_method: Call ex_create_public_ip with
        public_ip_allocation_method="Static" to create a static public
        IP address
        :type public_ip_allocation_method: ``str``

        :return: The newly created public ip object
        :rtype: :class:`.AzureIPAddress`
        """

        if location is None:
            if self.default_location:
                location = self.default_location
            else:
                raise ValueError("location is required.")

        target = "/subscriptions/%s/resourceGroups/%s/" \
                 "providers/Microsoft.Network/publicIPAddresses/%s" \
                 % (self.subscription_id, resource_group, name)
        data = {
            "location": location.id,
            "tags": {},
            "properties": {
                "publicIPAllocationMethod": "Dynamic"
            }
        }

        if public_ip_allocation_method == "Static":
            data['properties']['publicIPAllocationMethod'] = "Static"

        r = self.connection.request(target,
                                    params={"api-version": "2015-06-15"},
                                    data=data,
                                    method='PUT')
        return self._to_ip_address(r.object)

    def ex_create_network_interface(self, name, subnet, resource_group,
                                    location=None, public_ip=None, networkSecurityGroup=""):
        """
        Create a virtual network interface (NIC).

        :param name: Name of the NIC resource
        :type name: ``str``

        :param subnet: The subnet to attach the NIC
        :type subnet: :class:`.AzureSubnet`

        :param resource_group: The resource group to create the NIC
        :type resource_group: ``str``

        :param location: The location at which to create the NIC
        (if None, use default location specified as 'region' in __init__)
        :type location: :class:`.NodeLocation`

        :param public_ip: Associate a public IP resource with this NIC
        (optional).
        :type public_ip: :class:`.AzureIPAddress`

        :return: The newly created NIC
        :rtype: :class:`.AzureNic`
        """

        if location is None:
            if self.default_location:
                location = self.default_location
            else:
                raise ValueError("location is required.")

        target = "/subscriptions/%s/resourceGroups/%s/providers" \
                 "/Microsoft.Network/networkInterfaces/%s" \
                 % (self.subscription_id, resource_group, name)

        data = {
            "location": location.id,
            "tags": {},
            "properties": {
                "ipConfigurations": [{
                    "name": name,
                    "properties": {
                        "publicIPAddress": {
                            "id": public_ip.id
                        },
                        "subnet": {
                            "id": subnet.id
                        },
                        "privateIPAllocationMethod": "Dynamic"
                    }
                }]
            }
        }

        r = self.connection.request(target,
                                    params={"api-version": "2015-06-15"},
                                    data=data,
                                    method='PUT')
        return AzureNic(r.object["id"], r.object["name"], r.object["location"],
                        r.object["properties"])

    def ex_create_tags(self, resource, tags, replace=False):
        """
        Update tags on any resource supporting tags.

        :param resource: The resource to update.
        :type resource: ``str`` or Azure object with an ``id`` attribute.

        :param tags: The tags to set.
        :type tags: ``dict``

        :param replace: If true, replace all tags with the new tags.
        If false (default) add or update tags.
        :type replace: ``bool``
        """

        if not isinstance(resource, basestring):
            resource = resource.id
        r = self.connection.request(
            resource,
            params={"api-version": RESOURCE_API_VERSION})
        if replace:
            r.object["tags"] = tags
        else:
            r.object["tags"].update(tags)
        self.connection.request(
            resource,
            data={"tags": r.object["tags"]},
            params={"api-version": RESOURCE_API_VERSION},
            method="PATCH")

    def ex_start_node(self, node):
        """
        Start a stopped node.

        :param node: The node to be started
        :type node: :class:`.Node`
        """

        target = "%s/start" % node.extra['id']
        r = self.connection.request(target,
                                    params={"api-version": "2015-06-15"},
                                    method='POST')
        return r.object

    def ex_stop_node(self, node, deallocate=True):
        """
        Stop a running node.

        :param node: The node to be stopped
        :type node: :class:`.Node`

        :param deallocate: If True (default) stop and then deallocate the node
        (release the hardware allocated to run the node).  If False, stop the
        node but maintain the hardware allocation.  If the node is not
        deallocated, the subscription will continue to be billed as if it
        were running.
        :type deallocate: ``bool``
        """

        if deallocate:
            target = "%s/deallocate" % node.extra['id']
        else:
<<<<<<< HEAD
            target = "%s/powerOff" % node.id
=======
            target = "%s/powerOff" % node.extra['id']
>>>>>>> cc9f5986
        r = self.connection.request(target,
                                    params={"api-version": "2015-06-15"},
                                    method='POST')
        return r.object

    def ex_get_storage_account_keys(self, resource_group, storage_account):
        """
        Get account keys required to access to a storage account
        (using AzureBlobsStorageDriver).

        :param resource_group: The resource group
            containing the storage account
        :type resource_group: ``str``

        :param storage_account: Storage account to access
        :type storage_account: ``str``

        :return: The account keys, in the form `{"key1": "XXX", "key2": "YYY"}`
        :rtype: ``.dict``
        """

        action = "/subscriptions/%s/resourceGroups/%s/" \
                 "providers/Microsoft.Storage/storageAccounts/%s/listKeys" \
                 % (self.subscription_id,
                    resource_group,
                    storage_account)

        r = self.connection.request(action,
                                    params={
                                        "api-version": "2015-05-01-preview"},
                                    method="POST")
        return r.object

    def ex_run_command(self, node,
                       command,
                       filerefs=[],
                       timestamp=0,
                       storage_account_name=None,
                       storage_account_key=None,
                       location=None):
        """
        Run a command on the node as root.

        Does not require ssh to log in,
        uses Windows Azure Agent (waagent) running
        on the node.

        :param node: The node on which to run the command.
        :type node: :class:``.Node``

        :param command: The actual command to run.  Note this is parsed
        into separate arguments according to shell quoting rules but is
        executed directly as a subprocess, not a shell command.
        :type command: ``str``

        :param filerefs: Optional files to fetch by URI from Azure blob store
        (must provide storage_account_name and storage_account_key),
        or regular HTTP.
        :type command: ``list`` of ``str``

        :param location: The location of the virtual machine
        (if None, use default location specified as 'region' in __init__)
        :type location: :class:`.NodeLocation`

        :param storage_account_name: The storage account
            from which to fetch files in `filerefs`
        :type storage_account_name: ``str``

        :param storage_account_key: The storage key to
            authorize to the blob store.
        :type storage_account_key: ``str``

        :type: ``list`` of :class:`.NodeLocation`

        """

        if location is None:
            if self.default_location:
                location = self.default_location
            else:
                raise ValueError("location is required.")

        name = "init"

        target = node.id + "/extensions/" + name

        data = {
            "location": location.id,
            "name": name,
            "properties": {
                "publisher": "Microsoft.OSTCExtensions",
                "type": "CustomScriptForLinux",
                "typeHandlerVersion": "1.3",
                "settings": {
                    "fileUris": filerefs,
                    "commandToExecute": command,
                    "timestamp": timestamp
                }
            }
        }

        if storage_account_name and storage_account_key:
            data["properties"]["protectedSettings"] = {
                "storageAccountName": storage_account_name,
                "storageAccountKey": storage_account_key}

        r = self.connection.request(target,
                                    params={"api-version": "2015-06-15"},
                                    data=data,
                                    method='PUT')
        return r.object

    def _ex_delete_old_vhd(self, resource_group, uri):
        try:
            (storageAccount, blobContainer, blob) = _split_blob_uri(uri)
            keys = self.ex_get_storage_account_keys(resource_group,
                                                    storageAccount)
            blobdriver = AzureBlobsStorageDriver(
                storageAccount,
                keys["key1"],
                host="%s.blob%s" % (storageAccount,
                                    self.connection.storage_suffix))
            return blobdriver.delete_object(
                blobdriver.get_object(blobContainer, blob))
        except ObjectDoesNotExistError:
            return True

    def _ex_connection_class_kwargs(self):
        kwargs = super(AzureNodeDriver, self)._ex_connection_class_kwargs()
        kwargs['tenant_id'] = self.tenant_id
        kwargs['subscription_id'] = self.subscription_id
        kwargs["cloud_environment"] = self.cloud_environment
        return kwargs

<<<<<<< HEAD
    def _fetch_power_state(self, data):
=======
    def _to_node(self, data, fetch_nic=True):
        created_at = None
        private_ips = []
        public_ips = []
        if fetch_nic:
            for nic in data['properties']['networkProfile']['networkInterfaces']:
                try:
                    n = self.ex_get_nic(nic['id'])
                    priv = n.extra["ipConfigurations"][0]["properties"].get("privateIPAddress")
                    if priv:
                        private_ips.append(priv)
                    pub = n.extra["ipConfigurations"][0]["properties"].get("publicIPAddress")
                    if pub:
                        pub_addr = self.ex_get_public_ip(pub["id"])
                        addr = pub_addr.extra.get("ipAddress")
                        if addr:
                            public_ips.append(addr)
                except Exception as e:
                    pass # can't do much can we?
>>>>>>> cc9f5986
        state = NodeState.UNKNOWN
        try:
            action = "%s/InstanceView" % (data["id"])
            r = self.connection.request(action,
                                        params={'api-version': '2015-06-15'})
            for status in r.object["statuses"]:
<<<<<<< HEAD
                if status["code"] in ["ProvisioningState/creating"]:
=======
                if status["code"] in ["ProvisioningState/creating", "ProvisioningState/updating"]:
>>>>>>> cc9f5986
                    state = NodeState.PENDING
                elif status["code"] == "ProvisioningState/deleting":
                    state = NodeState.TERMINATED
                    break
                elif status["code"].startswith("ProvisioningState/failed"):
                    state = NodeState.ERROR
                    break
                elif status["code"] == "ProvisioningState/updating":
                    state = NodeState.UPDATING
                    break
                elif status["code"] == "ProvisioningState/succeeded":
                    state = NodeState.RUNNING

                if status["code"] == "PowerState/deallocated":
                    state = NodeState.STOPPED
                    break
                elif status["code"] == "PowerState/stopped":
<<<<<<< HEAD
=======
                    # this is stopped without resources deallocated
>>>>>>> cc9f5986
                    state = NodeState.PAUSED
                    break
                elif status["code"] == "PowerState/deallocating":
                    state = NodeState.PENDING
                    break
                elif status["code"] == "PowerState/running":
                    state = NodeState.RUNNING
                if status.get('time'):
                    created_at = status.get('time')
        except BaseHTTPError as h:
            pass

        extra = {}
        extra['location'] = data.get('location','')
        try:
            extra['storageUri'] = data['properties']['diagnosticsProfile']['bootDiagnostics']['storageUri']
        except:
            pass
        try:
            extra['storageProfile'] = data['properties']['storageProfile']
        except:
            pass
        return state

    def _to_node(self, data, fetch_nic=True, fetch_power_state=True):
        private_ips = []
        public_ips = []
        nics = data["properties"]["networkProfile"]["networkInterfaces"]
        if fetch_nic:
            for nic in nics:
                try:
                    n = self.ex_get_nic(nic["id"])
                    priv = n.extra["ipConfigurations"][0]["properties"] \
                        .get("privateIPAddress")
                    if priv:
                        private_ips.append(priv)
                    pub = n.extra["ipConfigurations"][0]["properties"].get(
                        "publicIPAddress")
                    if pub:
                        pub_addr = self.ex_get_public_ip(pub["id"])
                        addr = pub_addr.extra.get("ipAddress")
                        if addr:
                            public_ips.append(addr)
                except BaseHTTPError:
                    pass

        state = NodeState.UNKNOWN
        if fetch_power_state:
            state = self._fetch_power_state(data)
        else:
            ps = data["properties"]["provisioningState"].lower()
            if ps == "creating":
                state = NodeState.PENDING
            elif ps == "deleting":
                state = NodeState.TERMINATED
            elif ps == "failed":
                state = NodeState.ERROR
            elif ps == "updating":
                state = NodeState.UPDATING
            elif ps == "succeeded":
                state = NodeState.RUNNING


        extra['size'] = data['properties'].get('hardwareProfile', {}).get('vmSize')
        extra['osProfile'] = data['properties'].get('osProfile')
        extra['osDisk'] = data['properties'].get('storageProfile', {}).get('osDisk')
        try:
            extra['system_vhd'] = extra['osDisk']['vhd']['uri']
        except:
            pass
        try:
            # not sure if this is Linux/Windows or if other values exist
            extra['os_type'] = extra['osDisk']['osType'].lower()
        except:
            extra['os_type'] = 'linux'
            pass
        try:
            extra['adminUsername'] = extra['osProfile']['adminUsername']
        except:
            pass
        try:
            extra['image'] = extra['storageProfile']['imageReference']['offer']
        except:
            pass
        for datadisk in extra['storageProfile']['dataDisks']:
            try:
                extra['disk-%s' % datadisk['name']] = "%sGB - %s" % (datadisk['diskSizeGB'], datadisk['vhd']['uri'])
            except:
                pass

        extra["networkProfile"] = data['properties']["networkProfile"]["networkInterfaces"]

        subscription = re.search(r"/subscriptions/(.*?)/resourceGroups", data['id'])
        if subscription:
            extra['subscription'] = subscription.group(1)

        resource_group = re.search(r"/resourceGroups/(.*?)/providers", data['id'])
        if resource_group:
            extra['resource_group'] = resource_group.group(1)

        extra['id'] = data["id"]
        os_type = extra['os_type']
        price = get_size_price(driver_type='compute', driver_name='azure_%s' % os_type,
                               size_id=extra['size'])
        cost_per_hour = None
        if price:
            location = extra.get('location', 'eastus')
            location = locations_mapping.get(location, 'eastus')
            cost_per_hour = price.get(location)
        extra['cost_per_hour'] = cost_per_hour
        node = Node(data['properties']['vmId'],
                    data['name'],
                    state,
                    public_ips,
                    private_ips,
                    driver=self.connection.driver,
                    created_at=created_at,
                    extra=extra)
        return node

    def _to_node_size(self, data):
        return NodeSize(id=data["name"],
                        name=data["name"],
                        ram=data["memoryInMB"],
                        # convert to disk from MB to GB
                        disk=data["resourceDiskSizeInMB"] / 1024,
                        bandwidth=0,
                        price=0,
                        driver=self.connection.driver,
                        extra={"numberOfCores": data["numberOfCores"],
                               "osDiskSizeInMB": data["osDiskSizeInMB"],
                               "maxDataDiskCount": data["maxDataDiskCount"]})

    def _to_nic(self, data):
        return AzureNic(data["id"], data.get("name"), data.get("location"),
                        data.get("properties"))

    def _to_ip_address(self, data):
        return AzureIPAddress(data["id"], data["name"], data["properties"])

    def _to_location(self, loc):
        # XXX for some reason the API returns location names like
        # "East US" instead of "eastus" which is what is actually needed
        # for other API calls, so do a name->id fixup.
        loc_id = loc.lower().replace(" ", "")
        return NodeLocation(loc_id, loc, self._location_to_country.get(loc_id),
                            self.connection.driver)

    def _get_instance_vhd(self, name, ex_resource_group, ex_storage_account,
                          ex_blob_container="vhds"):
        n = 0
        errors = []
        while n < 10:
            try:
                instance_vhd = "https://%s.blob%s" \
                               "/%s/%s-os_%i.vhd" \
                               % (ex_storage_account,
                                  self.connection.storage_suffix,
                                  ex_blob_container,
                                  name,
                                  n)
                if self._ex_delete_old_vhd(ex_resource_group, instance_vhd):
                    # We were able to remove it or it doesn't exist,
                    # so we can use it.
                    return instance_vhd
            except LibcloudError as lce:
                errors.append(str(lce))
            n += 1
        raise LibcloudError("Unable to find a name for a VHD to use for "
                            "instance in 10 tries, errors were:\n  - %s" %
                            ("\n  - ".join(errors)))


def _split_blob_uri(uri):
    uri = uri.split('/')
    storage_account = uri[2].split('.')[0]
    blob_container = uri[3]
    blob_name = '/'.join(uri[4:])
    return storage_account, blob_container, blob_name<|MERGE_RESOLUTION|>--- conflicted
+++ resolved
@@ -37,12 +37,7 @@
 from libcloud.common.exceptions import BaseHTTPError
 from libcloud.storage.drivers.azure_blobs import AzureBlobsStorageDriver
 from libcloud.utils.py3 import basestring
-<<<<<<< HEAD
 from libcloud.utils import iso8601
-
-
-RESOURCE_API_VERSION = '2016-04-30-preview'
-=======
 from libcloud.pricing import get_size_price
 
 locations_mapping = {
@@ -68,7 +63,10 @@
     "northcentralus": "us-north-central",
     "centralus": "us-central",
 }
->>>>>>> cc9f5986
+
+
+
+RESOURCE_API_VERSION = '2016-04-30-preview'
 
 
 class AzureImage(NodeImage):
@@ -436,25 +434,10 @@
                      % (self.subscription_id)
         r = self.connection.request(action,
                                     params={"api-version": "2015-06-15"})
-<<<<<<< HEAD
         return [self._to_node(n,
                               fetch_nic=ex_fetch_nic,
                               fetch_power_state=ex_fetch_power_state)
                 for n in r.object["value"]]
-=======
-
-        nodes_data = r.object["value"]
-        # get paginated results
-        # remove host from nextLink
-        while r.object.get("nextLink"):
-            next_url = r.object.get("nextLink").split(self.connection.host)[1]
-            r = self.connection.request(next_url,
-                                        params={"api-version": "2015-06-15"})
-            nodes_data.extend(r.object["value"])
-
-        return [self._to_node(n, fetch_nic=ex_fetch_nic)
-                for n in nodes_data]
->>>>>>> cc9f5986
 
     def create_node(self,
                     name,
@@ -606,17 +589,6 @@
                  "/Microsoft.Compute/virtualMachines/%s" % \
                  (self.subscription_id, ex_resource_group, name)
 
-<<<<<<< HEAD
-=======
-
-        instance_vhd = "https://%s.blob%s" \
-                       "/%s/%s-os.vhd" \
-                       % (ex_storage_account,
-                          self.connection.storage_suffix,
-                          ex_blob_container,
-                          name)
-
->>>>>>> cc9f5986
         if isinstance(image, AzureVhdImage):
             instance_vhd = self._get_instance_vhd(
                 name=name,
@@ -711,7 +683,6 @@
 
         if isinstance(auth, NodeAuthSSHKey):
             data["properties"]["osProfile"]["adminPassword"] = \
-<<<<<<< HEAD
                 binascii.hexlify(os.urandom(20)).decode("utf-8")
             data["properties"]["osProfile"]["linuxConfiguration"] = {
                 "disablePasswordAuthentication": "true",
@@ -723,22 +694,8 @@
                             "keyData": auth.pubkey
                         }
                     ]
-=======
-                binascii.hexlify(os.urandom(20))
-            if not "windows" in image.id.lower():
-                data["properties"]["osProfile"]["linuxConfiguration"] = {
-                    "disablePasswordAuthentication": "true",
-                    "ssh": {
-                        "publicKeys": [
-                            {
-                                "path": '/home/%s/.ssh/authorized_keys' % (
-                                    ex_user_name),
-                                "keyData": auth.pubkey
-                            }
-                        ]
-                    }
->>>>>>> cc9f5986
                 }
+            }
         elif isinstance(auth, NodeAuthPassword):
             if not "windows" in image.id.lower():
                 data["properties"]["osProfile"]["linuxConfiguration"] = {
@@ -749,19 +706,11 @@
             raise ValueError(
                 "Must provide NodeAuthSSHKey or NodeAuthPassword in auth")
 
-<<<<<<< HEAD
         r = self.connection.request(
             target,
             params={"api-version": RESOURCE_API_VERSION},
             data=data,
             method="PUT")
-=======
-
-        r = self.connection.request(target,
-                                    params={"api-version": "2015-06-15"},
-                                    data=data,
-                                    method="PUT")
->>>>>>> cc9f5986
 
         node = self._to_node(r.object)
         node.size = size
@@ -827,7 +776,6 @@
 
         # This returns a 202 (Accepted) which means that the delete happens
         # asynchronously.
-<<<<<<< HEAD
         # If returns 404, we may be retrying a previous destroy_node call that
         # failed to clean up its related resources, so it isn't taken as a
         # failure.
@@ -860,17 +808,9 @@
                     break
                 else:
                     raise
-=======
-        # This returns a 202 (Accepted) which means that the delete happens
-        # asynchronously.
-        self.connection.request(node.extra['id'],
-                                    params={"api-version": "2015-06-15"},
-                                    method='DELETE')
->>>>>>> cc9f5986
 
         # Optionally clean up the network interfaces that were attached to this node.
         if ex_destroy_nic:
-<<<<<<< HEAD
             for nic in interfaces:
                 retries = ex_poll_qty
                 while retries > 0:
@@ -911,23 +851,6 @@
                         raise
                 time.sleep(10)
 
-=======
-            try:
-                for nic in node.extra["networkProfile"]:
-                    self.connection.request(nic["id"],
-                                                params={"api-version": "2015-06-15"},
-                                                method='DELETE')
-            except:
-                pass
-        # Optionally clean up OS disk VHD.
-        if ex_destroy_vhd:
-            try:
-                resourceGroup = node.extra['resource_group']
-                self._ex_delete_old_vhd(resourceGroup,
-                                        node.extra["storageProfile"]["osDisk"]["vhd"]["uri"])
-            except:
-                pass
->>>>>>> cc9f5986
         return True
 
     def create_volume(self, size, name, location=None, snapshot=None,
@@ -2080,11 +2003,7 @@
         if deallocate:
             target = "%s/deallocate" % node.extra['id']
         else:
-<<<<<<< HEAD
             target = "%s/powerOff" % node.id
-=======
-            target = "%s/powerOff" % node.extra['id']
->>>>>>> cc9f5986
         r = self.connection.request(target,
                                     params={"api-version": "2015-06-15"},
                                     method='POST')
@@ -2219,40 +2138,13 @@
         kwargs["cloud_environment"] = self.cloud_environment
         return kwargs
 
-<<<<<<< HEAD
-    def _fetch_power_state(self, data):
-=======
-    def _to_node(self, data, fetch_nic=True):
-        created_at = None
-        private_ips = []
-        public_ips = []
-        if fetch_nic:
-            for nic in data['properties']['networkProfile']['networkInterfaces']:
-                try:
-                    n = self.ex_get_nic(nic['id'])
-                    priv = n.extra["ipConfigurations"][0]["properties"].get("privateIPAddress")
-                    if priv:
-                        private_ips.append(priv)
-                    pub = n.extra["ipConfigurations"][0]["properties"].get("publicIPAddress")
-                    if pub:
-                        pub_addr = self.ex_get_public_ip(pub["id"])
-                        addr = pub_addr.extra.get("ipAddress")
-                        if addr:
-                            public_ips.append(addr)
-                except Exception as e:
-                    pass # can't do much can we?
->>>>>>> cc9f5986
         state = NodeState.UNKNOWN
         try:
             action = "%s/InstanceView" % (data["id"])
             r = self.connection.request(action,
                                         params={'api-version': '2015-06-15'})
             for status in r.object["statuses"]:
-<<<<<<< HEAD
                 if status["code"] in ["ProvisioningState/creating"]:
-=======
-                if status["code"] in ["ProvisioningState/creating", "ProvisioningState/updating"]:
->>>>>>> cc9f5986
                     state = NodeState.PENDING
                 elif status["code"] == "ProvisioningState/deleting":
                     state = NodeState.TERMINATED
@@ -2265,15 +2157,9 @@
                     break
                 elif status["code"] == "ProvisioningState/succeeded":
                     state = NodeState.RUNNING
-
                 if status["code"] == "PowerState/deallocated":
-                    state = NodeState.STOPPED
                     break
                 elif status["code"] == "PowerState/stopped":
-<<<<<<< HEAD
-=======
-                    # this is stopped without resources deallocated
->>>>>>> cc9f5986
                     state = NodeState.PAUSED
                     break
                 elif status["code"] == "PowerState/deallocating":
