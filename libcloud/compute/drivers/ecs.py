# Licensed to the Apache Software Foundation (ASF) under one or more
# contributor license agreements.  See the NOTICE file distributed with
# this work for additional information regarding copyright ownership.
# The ASF licenses this file to You under the Apache License, Version 2.0
# (the "License"); you may not use this file except in compliance with
# the License.  You may obtain a copy of the License at
#
#     http://www.apache.org/licenses/LICENSE-2.0
#
# Unless required by applicable law or agreed to in writing, software
# distributed under the License is distributed on an "AS IS" BASIS,
# WITHOUT WARRANTIES OR CONDITIONS OF ANY KIND, either express or implied.
# See the License for the specific language governing permissions and
# limitations under the License.

"""
Node driver for Aliyun.
"""

try:
    import simplejson as json
except ImportError:
    import json
import time
import base64
import hashlib

from libcloud.utils.xml import fixxpath, findtext, findattr, findall
from libcloud.common.aliyun import AliyunXmlResponse, SignedAliyunConnection
from libcloud.common.types import LibcloudError
from libcloud.compute.base import Node, NodeDriver, NodeImage, NodeSize, \
    StorageVolume, VolumeSnapshot, NodeLocation, KeyPair
from libcloud.compute.types import NodeState, StorageVolumeState, \
    VolumeSnapshotState
from libcloud.utils.py3 import _real_unicode as u
from libcloud.utils.py3 import ensure_string, b
from libcloud.utils.xml import findall, findattr, findtext
from libcloud.utils.publickey import get_pubkey_ssh2_fingerprint
from libcloud.utils.publickey import get_pubkey_comment

__all__ = [
    'DiskCategory',
    'InternetChargeType',
    'ECS_API_VERSION',
    'ECSDriver',
    'ECSSecurityGroup',
    'ECSZone',
    'ECSVpc',
    'ECSVSwitch'
]

ECS_API_VERSION = '2014-05-26'
ECS_API_ENDPOINT = 'ecs.aliyuncs.com'
DEFAULT_SIGNATURE_VERSION = '1.0'


def _parse_bool(value):
    if isinstance(value, bool):
        return value
    if u(value).lower() == 'true':
        return True
    return False


"""
Define the extra dictionary for specific resources
"""
RESOURCE_EXTRA_ATTRIBUTES_MAP = {
    'node': {
        'description': {
            'xpath': 'Description',
            'transform_func': u
        },
        'image_id': {
            'xpath': 'ImageId',
            'transform_func': u
        },
        'zone_id': {
            'xpath': 'ZoneId',
            'transform_func': u
        },
        'instance_type': {
            'xpath': 'InstanceType',
            'transform_func': u
        },
        'instance_type_family': {
            'xpath': 'InstanceTypeFamily',
            'transform_func': u
        },
        'hostname': {
            'xpath': 'HostName',
            'transform_func': u
        },
        'serial_number': {
            'xpath': 'SerialNumber',
            'transform_func': u
        },
        'internet_charge_type': {
            'xpath': 'InternetChargeType',
            'transform_func': u
        },
        'creation_time': {
            'xpath': 'CreationTime',
            'transform_func': u
        },
        'instance_network_type': {
            'xpath': 'InstanceNetworkType',
            'transform_func': u
        },
        'instance_charge_type': {
            'xpath': 'InstanceChargeType',
            'transform_func': u
        },
        'device_available': {
            'xpath': 'DeviceAvailable',
            'transform_func': u
        },
        'io_optimized': {
            'xpath': 'IoOptimized',
            'transform_func': u
        },
        'expired_time': {
            'xpath': 'ExpiredTime',
            'transform_func': u
        }
    },
    'vpc_attributes': {
        'vpc_id': {
            'xpath': 'VpcId',
            'transform_func': u
        },
        'vswitch_id': {
            'xpath': 'VSwitchId',
            'transform_func': u
        },
        'private_ip_address': {
            'xpath': 'PrivateIpAddress/IpAddress',
            'transform_func': u
        },
        'nat_ip_address': {
            'xpath': 'NatIpAddress',
            'transform_func': u
        }
    },
    'eip_address_associate': {
        'allocation_id': {
            'xpath': 'AllocationId',
            'transform_func': u
        },
        'ip_address': {
            'xpath': 'IpAddress',
            'transform_func': u
        },
        'bandwidth': {
            'xpath': 'Bandwidth',
            'transform_func': int
        },
        'internet_charge_type': {
            'xpath': 'InternetChargeType',
            'transform_func': u
        }
    },
    'operation_locks': {
        'lock_reason': {
            'xpath': 'LockReason',
            'transform_func': u
        }
    },
    'volume': {
        'region_id': {
            'xpath': 'RegionId',
            'transform_func': u
        },
        'zone_id': {
            'xpath': 'ZoneId',
            'transform_func': u
        },
        'description': {
            'xpath': 'Description',
            'transform_func': u
        },
        'type': {
            'xpath': 'Type',
            'transform_func': u
        },
        'category': {
            'xpath': 'Category',
            'transform_func': u
        },
        'image_id': {
            'xpath': 'ImageId',
            'transform_func': u
        },
        'source_snapshot_id': {
            'xpath': 'SourceSnapshotId',
            'transform_func': u
        },
        'product_code': {
            'xpath': 'ProductCode',
            'transform_func': u
        },
        'portable': {
            'xpath': 'Portable',
            'transform_func': _parse_bool
        },
        'instance_id': {
            'xpath': 'InstanceId',
            'transform_func': u
        },
        'device': {
            'xpath': 'Device',
            'transform_func': u
        },
        'delete_with_instance': {
            'xpath': 'DeleteWithInstance',
            'transform_func': _parse_bool
        },
        'enable_auto_snapshot': {
            'xpath': 'EnableAutoSnapshot',
            'transform_func': _parse_bool
        },
        'creation_time': {
            'xpath': 'CreationTime',
            'transform_func': u
        },
        'attached_time': {
            'xpath': 'AttachedTime',
            'transform_func': u
        },
        'detached_time': {
            'xpath': 'DetachedTime',
            'transform_func': u
        },
        'disk_charge_type': {
            'xpath': 'DiskChargeType',
            'transform_func': u
        }
    },
    'snapshot': {
        'snapshot_name': {
            'xpath': 'SnapshotName',
            'transform_func': u
        },
        'description': {
            'xpath': 'Description',
            'transform_func': u
        },
        'progress': {
            'xpath': 'Progress',
            'transform_func': u
        },
        'source_disk_id': {
            'xpath': 'SourceDiskId',
            'transform_func': u
        },
        'source_disk_size': {
            'xpath': 'SourceDiskSize',
            'transform_func': int
        },
        'source_disk_type': {
            'xpath': 'SourceDiskType',
            'transform_func': u
        },
        'product_code': {
            'xpath': 'ProductCode',
            'transform_func': u
        },
        'usage': {
            'xpath': 'Usage',
            'transform_func': u
        }
    },
    'image': {
        'image_version': {
            'xpath': 'ImageVersion',
            'transform_func': u
        },
        'os_type': {
            'xpath': 'OSType',
            'transform_func': u
        },
        'platform': {
            'xpath': 'Platform',
            'transform_func': u
        },
        'architecture': {
            'xpath': 'Architecture',
            'transform_func': u
        },
        'description': {
            'xpath': 'Description',
            'transform_func': u
        },
        'size': {
            'xpath': 'Size',
            'transform_func': int
        },
        'image_owner_alias': {
            'xpath': 'ImageOwnerAlias',
            'transform_func': u
        },
        'os_name': {
            'xpath': 'OSName',
            'transform_func': u
        },
        'product_code': {
            'xpath': 'ProductCode',
            'transform_func': u
        },
        'is_subscribed': {
            'xpath': 'IsSubscribed',
            'transform_func': _parse_bool
        },
        'progress': {
            'xpath': 'Progress',
            'transform_func': u
        },
        'creation_time': {
            'xpath': 'CreationTime',
            'transform_func': u
        },
        'usage': {
            'xpath': 'Usage',
            'transform_func': u
        },
        'is_copied': {
            'xpath': 'IsCopied',
            'transform_func': _parse_bool
        }
    },
    'disk_device_mapping': {
        'snapshot_id': {
            'xpath': 'SnapshotId',
            'transform_func': u
        },
        'size': {
            'xpath': 'Size',
            'transform_func': int
        },
        'device': {
            'xpath': 'Device',
            'transform_func': u
        },
        'format': {
            'xpath': 'Format',
            'transform_func': u
        },
        'import_oss_bucket': {
            'xpath': 'ImportOSSBucket',
            'transform_func': u
        },
        'import_oss_object': {
            'xpath': 'ImportOSSObject',
            'transform_func': u
        }
    }
}


class ECSConnection(SignedAliyunConnection):
    """
    Represents a single connection to the Aliyun ECS Endpoint.
    """

    api_version = ECS_API_VERSION
    host = ECS_API_ENDPOINT
    responseCls = AliyunXmlResponse
    service_name = 'ecs'


class ECSVpc(object):
    """
    Represents a Vpc
    """
    def __init__(self, id, name, description=None, driver=None, vpc_id=None,
                 creation_time=None, status=None):
        self.id = id
        self.name = name
        self.description = description
        self.driver = driver
        self.vpc_id = vpc_id
        self.creation_time = creation_time
        self.status = status

    def __repr__(self):
        return ('<ECSVpc: id=%s, name=%s, driver=%s ...>' %
                (self.id, self.name, self.driver.name))


class ECSVSwitch(object):
    """
    Represents a VSwitch
    """
    def __init__(self, id, name, description=None, driver=None, vpc_id=None,
                 creation_time=None):
        self.id = id
        self.name = name
        self.description = description
        self.driver = driver
        self.vpc_id = vpc_id
        self.creation_time = creation_time

    def __repr__(self):
        return ('<ECSVSwitch: id=%s, name=%s, driver=%s ...>' %
                (self.id, self.name, self.driver.name))


class ECSSecurityGroup(object):
    """
    Security group used to control nodes internet and intranet accessibility.
    """
    def __init__(self, id, name, description=None, driver=None, vpc_id=None,
                 creation_time=None):
        self.id = id
        self.name = name
        self.description = description
        self.driver = driver
        self.vpc_id = vpc_id
        self.creation_time = creation_time

    def __repr__(self):
        return ('<ECSSecurityGroup: id=%s, name=%s, driver=%s ...>' %
                (self.id, self.name, self.driver.name))


class ECSSecurityGroupAttribute(object):

    """
    Security group attribute.
    """
    def __init__(self, ip_protocol=None, port_range=None,
                 source_group_id=None, policy=None, nic_type=None):
        self.ip_protocol = ip_protocol
        self.port_range = port_range
        self.source_group_id = source_group_id
        self.policy = policy
        self.nic_type = nic_type

    def __repr__(self):
        return ('<ECSSecurityGroupAttribute: ip_protocol=%s ...>' %
                (self.ip_protocol))


class ECSZone(object):
    """
    ECSZone used to represent an availability zone in a region.
    """
    def __init__(self, id, name, driver=None,
                 available_resource_types=None,
                 available_instance_types=None,
                 available_disk_categories=None):
        self.id = id
        self.name = name
        self.driver = driver
        self.available_resource_types = available_resource_types
        self.available_instance_types = available_instance_types
        self.available_disk_categories = available_disk_categories

    def __repr__(self):
        return ('<ECSZone: id=%s, name=%s, driver=%s>' %
                (self.id, self.name, self.driver))


class InternetChargeType(object):
    """
    Internet connection billing types for Aliyun Nodes.
    """
    BY_BANDWIDTH = 'PayByBandwidth'
    BY_TRAFFIC = 'PayByTraffic'


class DiskCategory(object):
    """
    Enum defined disk types supported by Aliyun system and data disks.
    """
    CLOUD = 'cloud'
    CLOUD_EFFICIENCY = 'cloud_efficiency'
    CLOUD_SSD = 'cloud_ssd'
    EPHEMERAL_SSD = 'ephemeral_ssd'


class Pagination(object):
    """
    Pagination used to describe the multiple pages results.
    """
    def __init__(self, total, size, current):
        """
        Create a pagination.

        :param total: the total count of the results
        :param size: the page size of each page
        :param current: the current page number, 1-based
        """
        self.total = total
        self.size = size
        self.current = current

    def next(self):
        """
        Switch to the next page.
        :return: the new pagination or None when no more page
        :rtype: ``Pagination``
        """
        if self.total is None or (self.size * self.current >= self.total):
            return None
        self.current += 1
        return self

    def to_dict(self):
        return {'PageNumber': self.current,
                'PageSize': self.size}

    def __repr__(self):
        return ('<Pagination total=%d, size=%d, current page=%d>' %
                (self.total, self.size, self.current))


class ECSDriver(NodeDriver):
    """
    Aliyun ECS node driver.

    Used for Aliyun ECS service.

    TODO:
    Get guest OS root password
    Adjust internet bandwidth settings
    Manage security groups and rules
    """

    name = 'Aliyun ECS'
    website = 'https://www.aliyun.com/product/ecs'
    connectionCls = ECSConnection
    features = {'create_node': ['password', 'ssh_key']}
    namespace = None
    path = '/'

    internet_charge_types = InternetChargeType
    disk_categories = DiskCategory

    NODE_STATE_MAPPING = {
        'Starting': NodeState.PENDING,
        'Running': NodeState.RUNNING,
        'Stopping': NodeState.PENDING,
        'Stopped': NodeState.STOPPED
    }

    VOLUME_STATE_MAPPING = {
        'In_use': StorageVolumeState.INUSE,
        'Available': StorageVolumeState.AVAILABLE,
        'Attaching': StorageVolumeState.ATTACHING,
        'Detaching': StorageVolumeState.INUSE,
        'Creating': StorageVolumeState.CREATING,
        'ReIniting': StorageVolumeState.CREATING}

    SNAPSHOT_STATE_MAPPING = {
        'progressing': VolumeSnapshotState.CREATING,
        'accomplished': VolumeSnapshotState.AVAILABLE,
        'failed': VolumeSnapshotState.ERROR}

    def list_nodes(self, ex_node_ids=None, ex_filters=None):
        """
        List all nodes.

        @inherits: :class:`NodeDriver.create_node`

        :keyword  ex_node_ids: a list of node's ids used to filter nodes.
                               Only the nodes which's id in this list
                               will be returned.
        :type   ex_node_ids: ``list`` of ``str``
        :keyword  ex_filters: node attribute and value pairs to filter nodes.
                              Only the nodes which matchs all the pairs will
                              be returned.
                              If the filter attribute need a json array value,
                              use ``list`` object, the driver will convert it.
        :type   ex_filters: ``dict``
        """

        params = {'Action': 'DescribeInstances',
                  'RegionId': self.region}

        if ex_node_ids:
            if isinstance(ex_node_ids, list):
                params['InstanceIds'] = self._list_to_json_array(ex_node_ids)
            else:
                raise AttributeError('ex_node_ids should be a list of '
                                     'node ids.')

        if ex_filters:
            if isinstance(ex_filters, dict):
                params.update(ex_filters)
            else:
                raise AttributeError('ex_filters should be a dict of '
                                     'node attributes.')

        nodes = self._request_multiple_pages(self.path, params,
                                             self._to_nodes)
        return nodes

    def list_sizes(self, location=None):
        params = {'Action': 'DescribeInstanceTypes'}

        resp_body = self.connection.request(self.path, params).object
        size_elements = findall(resp_body, 'InstanceTypes/InstanceType',
                                namespace=self.namespace)
        sizes = [self._to_size(each) for each in size_elements]
        return sizes

    def list_locations(self):
        params = {'Action': 'DescribeRegions'}

        resp_body = self.connection.request(self.path, params).object
        location_elements = findall(resp_body, 'Regions/Region',
                                    namespace=self.namespace)
        locations = [self._to_location(each) for each in location_elements]
        return locations

    def ex_list_networks(self, ex_filters=None):
        params= {'Action': 'DescribeVpcs',
                 'RegionId': self.region}

        if ex_filters and isinstance(ex_filters, dict):
            ex_filters.update(params)
            params = ex_filters
        def _parse_response(resp_object):
            sg_elements = findall(resp_object, 'Vpcs/Vpc',
                                  namespace=self.namespace)
            sgs = [self._to_network(el) for el in sg_elements]
            return sgs
        return self._request_multiple_pages(self.path, params,
                                            _parse_response)

    def ex_create_network(self, region_id=None, ex_filters=None):
        """
        Create a VPC.

        :keyword region_id: the region ID of the VPC to be created.
        :type region_id: ``str``
        """
        params = {'Action': 'CreateVpc'}
        if region_id:
            params['RegionId'] = region_id
        else:
            params['RegionId'] = self.region

        if ex_filters and isinstance(ex_filters, dict):
            ex_filters.update(params)
            params = ex_filters

        resp = self.connection.request(self.path, params)

        return findtext(resp.object, 'VpcId',
                        namespace=self.namespace)

    def _to_network(self, element, name=None):
        _id = findtext(element, 'VpcId', namespace=self.namespace)
        name = findtext(element, 'VpcName',
                        namespace=self.namespace)
        description = findtext(element, 'Description',
                               namespace=self.namespace)
        status = findtext(element, 'Status',
                               namespace=self.namespace)
        creation_time = findtext(element, 'CreationTime',
                                 namespace=self.namespace)
        return ECSVpc(_id, name, description=description,
                                 driver=self,
                                 creation_time=creation_time,
                                 status=status)

    def ex_list_switches(self, ex_filters=None):
        params = {'Action': 'DescribeVSwitches', 'RegionId': self.region}

        if ex_filters and isinstance(ex_filters, dict):
            ex_filters.update(params)
            params = ex_filters

        resp = self.connection.request(self.path, params)
        return self._to_switches(resp.object)

    def ex_create_switch(self, cidr, zone, vpc, region_id=None):
        params = {'Action': 'CreateVSwitch',
                  'CidrBlock': cidr,
                  'VpcId': vpc,
                  'ZoneId': zone,
                  'RegionId': self.region}
        if region_id:
            params['RegionId'] = region_id
        else:
            params['RegionId'] = self.region

        resp = self.connection.request(self.path, params)
        return findtext(resp.object, 'VSwitchId',
                        namespace=self.namespace)

    def _to_switches(self, response):
        return [self._to_switch(el) for el in response.findall(
            fixxpath(xpath='VSwitches/VSwitch', namespace=self.namespace))
        ]

    def _to_switch(self, element, name=None):
        _id = findtext(element, 'VSwitchId', namespace=self.namespace)
        name = findtext(element, 'VSwitchName',
                        namespace=self.namespace)
        description = findtext(element, 'VSwitchDescription',
                               namespace=self.namespace)
        creation_time = findtext(element, 'CreationTime',
                                 namespace=self.namespace)
        return ECSVSwitch(_id, name, description=description,
                                 driver=self,
                                 creation_time=creation_time)

    def create_node(self, name, size, image, auth=None,
                    ex_security_group_id=None, ex_description=None,
                    ex_internet_charge_type=None,
                    ex_internet_max_bandwidth_out=None,
                    ex_internet_max_bandwidth_in=None,
                    ex_hostname=None, ex_io_optimized=None,
                    ex_system_disk=None, ex_data_disks=None,
                    ex_vswitch_id=None, ex_private_ip_address=None,
                    ex_client_token=None, **kwargs):
        """
        @inherits: :class:`NodeDriver.create_node`

        :param name: The name for this new node (required)
        :type name: ``str``

        :param image: The image to use when creating this node (required)
        :type image: `NodeImage`

        :param size: The size of the node to create (required)
        :type size: `NodeSize`

        :keyword auth: Initial authentication information for the node
                       (optional)
        :type auth: :class:`NodeAuthSSHKey` or :class:`NodeAuthPassword`

        :keyword ex_security_group_id: The id of the security group the
                                       new created node is attached to.
                                       (required)
        :type ex_security_group_id: ``str``

        :keyword ex_description: A description string for this node (optional)
        :type ex_description: ``str``

        :keyword ex_internet_charge_type: The internet charge type (optional)
        :type ex_internet_charge_type: a ``str`` of 'PayByTraffic'
                                       or 'PayByBandwidth'

        :keyword ex_internet_max_bandwidth_out: The max output bandwidth,
                                                in Mbps (optional)
                                                Required for 'PayByTraffic'
                                                internet charge type
        :type ex_internet_max_bandwidth_out: a ``int`` in range [0, 100]
                                             a ``int`` in range [1, 100] for
                                             'PayByTraffic' internet charge
                                             type

        :keyword ex_internet_max_bandwidth_in: The max input bandwidth,
                                               in Mbps (optional)
        :type ex_internet_max_bandwidth_in: a ``int`` in range [1, 200]
                                            default to 200 in server side

        :keyword ex_hostname: The hostname for the node (optional)
        :type ex_hostname: ``str``

        :keyword ex_io_optimized: Whether the node is IO optimized (optional)
        :type ex_io_optimized: ``bool``

        :keyword ex_system_disk: The system disk for the node (optional)
        :type ex_system_disk: ``dict``

        :keyword ex_data_disks: The data disks for the node (optional)
        :type ex_data_disks: a `list` of `dict`

        :keyword ex_vswitch_id: The id of vswitch for a VPC type node
                                (optional)
        :type ex_vswitch_id: ``str``

        :keyword ex_private_ip_address: The IP address in private network
                                        (optional)
        :type ex_private_ip_address: ``str``

        :keyword ex_client_token: A token generated by client to keep
                                  requests idempotency (optional)
        :type keyword ex_client_token: ``str``
        """

        params = {'Action': 'CreateInstance',
                  'RegionId': self.region,
                  'ImageId': image.id,
                  'InstanceType': size.id,
                  'InstanceName': name}

        if not ex_security_group_id:
            raise AttributeError('ex_security_group_id is mandatory')
        params['SecurityGroupId'] = ex_security_group_id

        if ex_description:
            params['Description'] = ex_description

        inet_params = self._get_internet_related_params(
            ex_internet_charge_type,
            ex_internet_max_bandwidth_in,
            ex_internet_max_bandwidth_out)
        if inet_params:
            params.update(inet_params)

        if ex_hostname:
            params['HostName'] = ex_hostname

        if auth:
            auth = self._get_and_check_auth(auth)
            if getattr(auth, 'pubkey'):
                key = self.ex_find_or_import_keypair_by_key_material(
                    auth.pubkey, kwargs.get('ex_keyname'))
                params['KeyName'] = key['keyName']
            else:
                params['Password'] = auth.password

        if 'ex_userdata' in kwargs:
            params['UserData'] = base64.b64encode(kwargs.get('ex_userdata').encode()).decode()

        if 'ex_keyname' in kwargs:
            params['KeyPairName'] = kwargs['ex_keyname']

        if ex_io_optimized is not None:
            optimized = ex_io_optimized
            if isinstance(optimized, bool):
                optimized = 'optimized' if optimized else 'none'
            params['IoOptimized'] = optimized

        if ex_system_disk:
            system_disk = self._get_system_disk(ex_system_disk)
            if system_disk:
                params.update(system_disk)

        if ex_data_disks:
            data_disks = self._get_data_disks(ex_data_disks)
            if data_disks:
                params.update(data_disks)

        if ex_vswitch_id:
            params['VSwitchId'] = ex_vswitch_id

        if ex_private_ip_address:
            if not ex_vswitch_id:
                raise AttributeError('must provide ex_private_ip_address  '
                                     'and ex_vswitch_id at the same time')
            else:
                params['PrivateIpAddress'] = ex_private_ip_address

        if ex_client_token:
            params['ClientToken'] = ex_client_token

        resp = self.connection.request(self.path, params=params)
        node_id = findtext(resp.object, xpath='InstanceId',
                           namespace=self.namespace)
        nodes = self.list_nodes(ex_node_ids=[node_id])
        if len(nodes) != 1:
            raise LibcloudError('could not find the new created node '
                                'with id %s. ' % node_id,
                                driver=self)
        node = nodes[0]
        self._wait_until_state([node], NodeState.STOPPED)
        self.ex_start_node(node)
        self._wait_until_state(nodes, NodeState.RUNNING)

        if 'ex_allocate_public_ip_address' in kwargs:
            self.ex_allocate_public_ip(node)
        return node

    def reboot_node(self, node, ex_force_stop=False):
        """
        Reboot the given node

        @inherits :class:`NodeDriver.reboot_node`

        :keyword ex_force_stop: if ``True``, stop node force (maybe lose data)
                                otherwise, stop node normally,
                                default to ``False``
        :type ex_force_stop: ``bool``
        """
        params = {'Action': 'RebootInstance',
                  'InstanceId': node.id,
                  'ForceStop': u(ex_force_stop).lower()}
        resp = self.connection.request(self.path, params=params)
        return resp.success() and \
            self._wait_until_state([node], NodeState.RUNNING)

    def destroy_node(self, node):
        nodes = self.list_nodes(ex_node_ids=[node.id])
        if len(nodes) != 1 and node.id != nodes[0].id:
            raise LibcloudError('could not find the node with id %s.'
                                % node.id)
        current = nodes[0]
        if current.state == NodeState.RUNNING:
            # stop node first
            self.ex_stop_node(node)
            self._wait_until_state(nodes, NodeState.STOPPED)
        params = {'Action': 'DeleteInstance',
                  'InstanceId': node.id}
        resp = self.connection.request(self.path, params)
        return resp.success()

    def start_node(self, node):
        """
        Start node to running state.

        :param node: the ``Node`` object to start
        :type node: ``Node``

        :return: starting operation result.
        :rtype: ``bool``
        """
        params = {'Action': 'StartInstance',
                  'InstanceId': node.id}
        resp = self.connection.request(self.path, params)
        return resp.success() and \
            self._wait_until_state([node], NodeState.RUNNING)

    def stop_node(self, node, ex_force_stop=False):
        """
        Stop a running node.

        :param node: The node to stop
        :type node: :class:`Node`

        :keyword ex_force_stop: if ``True``, stop node force (maybe lose data)
                                otherwise, stop node normally,
                                default to ``False``
        :type ex_force_stop: ``bool``

        :return: stopping operation result.
        :rtype: ``bool``
        """
        params = {'Action': 'StopInstance',
                  'InstanceId': node.id,
                  'ForceStop': u(ex_force_stop).lower()}
        resp = self.connection.request(self.path, params)
        return resp.success() and \
            self._wait_until_state([node], NodeState.STOPPED)

<<<<<<< HEAD
    def ex_resize_node(self, node, size):
        """
        Resize a node

        :param node: The node to resize
        :param size: The new size of the node
        """
        params = {'Action': 'ModifyInstanceSpec',
                  'InstanceId': node.id,
                  'InstanceType': size}
        resp = self.connection.request(self.path, params)
        return resp.success()


    def ex_create_security_group(self, description=None, client_token=None, vpc_id=None):
=======
    def ex_start_node(self, node):
        # NOTE: This method is here for backward compatibility reasons after
        # this method was promoted to be part of the standard compute API in
        # Libcloud v2.7.0
        return self.start_node(node=node)

    def ex_stop_node(self, node, ex_force_stop=False):
        # NOTE: This method is here for backward compatibility reasons after
        # this method was promoted to be part of the standard compute API in
        # Libcloud v2.7.0
        return self.stop_node(node=node, ex_force_stop=ex_force_stop)

    def ex_create_security_group(self, description=None, client_token=None):
>>>>>>> c367567b
        """
        Create a new security group.

        :keyword description: security group description
        :type description: ``unicode``

        :keyword client_token: a token generated by client to identify
                                  each request.
        :type client_token: ``str``
        """
        params = {'Action': 'CreateSecurityGroup',
                  'RegionId': self.region}
        if description:
            params['Description'] = description
        if client_token:
            params['ClientToken'] = client_token
        if vpc_id:
            params['VpcId'] = vpc_id
        resp = self.connection.request(self.path, params)
        return findtext(resp.object, 'SecurityGroupId',
                        namespace=self.namespace)

    def ex_delete_security_group_by_id(self, group_id=None):
        """
        Delete a new security group.

        :keyword group_id: security group id
        :type group_id: ``str``
        """
        params = {'Action': 'DeleteSecurityGroup',
                  'RegionId': self.region,
                  'SecurityGroupId': group_id}
        resp = self.connection.request(self.path, params)
        return resp.success()

    def ex_modify_security_group_by_id(
            self,
            group_id=None,
            name=None,
            description=None):
        """
        Modify a new security group.
        :keyword group_id: id of the security group
        :type group_id: ``str``
        :keyword name: new name of the security group
        :type name: ``unicode``
        :keyword description: new description of the security group
        :type description: ``unicode``
        """

        params = {'Action': 'ModifySecurityGroupAttribute',
                  'RegionId': self.region}
        if not group_id:
            raise AttributeError('group_id is required')
        params["SecurityGroupId"] = group_id

        if name:
            params["SecurityGroupName"] = name
        if description:
            params["Description"] = description

        resp = self.connection.request(self.path, params)
        return resp.success()

    def ex_modify_security_group_rule(
            self, group_id, description, ip_protocol, port_range,
            source_port_range=None, nic_type=None, policy='accept',
            dest_cidr_ip='0.0.0.0/0', source_cidr_ip='0.0.0.0/0', priority=None
    ):
        """
        Modify a security group rule.
        :keyword group_id: id of the security group
        :type group_id: ``str``
        :keyword description: new description of the security group
        :type description: ``unicode``
        :keyword ip_protocol: IP protocol (icmp, gre, tcp, udl, all)
        :type ip_protocol: ``unicode``
        :keyword: port_range: Range of the port numbers of a specific protocol
        """

        params = {
            'Action': 'ModifySecurityGroupRule',
            'RegionId': self.region,
            'SecurityGroupId': group_id,
            'Description': description,
            'IpProtocol': ip_protocol,
            'PortRange': port_range,
            'Policy': policy,
            'DestCidrIp': dest_cidr_ip,
            'SourceCidrIp': source_cidr_ip
        }

        if not group_id:
            raise AttributeError('group_id is required')

        if source_port_range:
            params["SourcePortRange"] = source_port_range
        if nic_type:
            params["Nictype"] = nic_type
        if priority:
            params['Priority'] = priority

        resp = self.connection.request(self.path, params)
        return resp.success()

    def ex_authorize_security_group(
            self, group_id, description, ip_protocol, port_range,
            source_port_range=None, nic_type=None, policy='accept',
            dest_cidr_ip=None, source_cidr_ip='0.0.0.0/0', priority=None
    ):
        """
        Modify a security group rule.
        :keyword group_id: id of the security group
        :type group_id: ``str``
        :keyword description: new description of the security group
        :type description: ``unicode``
        :keyword ip_protocol: IP protocol (icmp, gre, tcp, udl, all)
        :type ip_protocol: ``unicode``
        :keyword: port_range: Range of the port numbers of a specific protocol
        """

        params = {
            'Action': 'AuthorizeSecurityGroup',
            'RegionId': self.region,
            'SecurityGroupId': group_id,
            'Description': description,
            'IpProtocol': ip_protocol,
            'PortRange': port_range,
            'Policy': policy,
            'SourceCidrIp': source_cidr_ip
        }

        if not group_id:
            raise AttributeError('group_id is required')

        if source_port_range:
            params["SourcePortRange"] = source_port_range
        if nic_type:
            params["Nictype"] = nic_type
        if priority:
            params['Priority'] = priority
        if dest_cidr_ip:
            params['DestCidrIp'] = dest_cidr_ip

        resp = self.connection.request(self.path, params)
        return resp.success()

    def ex_list_security_groups(self, ex_filters=None):
        """
        List security groups in the current region.

        :keyword ex_filters: security group attributes to filter results.
        :type ex_filters: ``dict``

        :return: a list of defined security groups
        :rtype: ``list`` of ``ECSSecurityGroup``
        """
        params = {'Action': 'DescribeSecurityGroups',
                  'RegionId': self.region}

        if ex_filters and isinstance(ex_filters, dict):
            ex_filters.update(params)
            params = ex_filters

        def _parse_response(resp_object):
            sg_elements = findall(resp_object, 'SecurityGroups/SecurityGroup',
                                  namespace=self.namespace)
            sgs = [self._to_security_group(el) for el in sg_elements]
            return sgs
        return self._request_multiple_pages(self.path, params,
                                            _parse_response)

    def ex_list_security_group_attributes(self, group_id=None,
                                          nic_type='internet'):
        """
        List security group attributes in the current region.

        :keyword group_id: security group id.
        :type group_id: ``str``

        :keyword nic_type: internet|intranet.
        :type nic_type: ``str``

        :return: a list of defined security group Attributes
        :rtype: ``list`` of ``ECSSecurityGroupAttribute``
        """
        params = {'Action': 'DescribeSecurityGroupAttribute',
                  'RegionId': self.region,
                  'NicType': nic_type}

        if group_id is None:
            raise AttributeError('group_id is required')
        params['SecurityGroupId'] = group_id

        resp_object = self.connection.request(self.path, params).object
        sga_elements = findall(resp_object, 'Permissions/Permission',
                               namespace=self.namespace)
        return [self._to_security_group_attribute(el) for el in sga_elements]

    def ex_join_security_group(self, node, group_id=None):
        """
        Join a node into security group.

        :param node: The node to join security group
        :type node: :class:`Node`

        :param group_id: security group id.
        :type group_id: ``str``


        :return: join operation result.
        :rtype: ``bool``
        """
        if group_id is None:
            raise AttributeError('group_id is required')

        if node.state != NodeState.RUNNING and \
           node.state != NodeState.STOPPED:
            raise LibcloudError('The node state with id % s need\
                                be running or stopped .' % node.id)

        params = {'Action': 'JoinSecurityGroup',
                  'InstanceId': node.id,
                  'SecurityGroupId': group_id}
        resp = self.connection.request(self.path, params)
        return resp.success()

    def ex_leave_security_group(self, node, group_id=None):
        """
        Leave a node from security group.

        :param node: The node to leave security group
        :type node: :class:`Node`

        :param group_id: security group id.
        :type group_id: ``str``


        :return: leave operation result.
        :rtype: ``bool``
        """
        if group_id is None:
            raise AttributeError('group_id is required')

        if node.state != NodeState.RUNNING and \
           node.state != NodeState.STOPPED:
            raise LibcloudError('The node state with id % s need\
                                be running or stopped .' % node.id)

        params = {'Action': 'LeaveSecurityGroup',
                  'InstanceId': node.id,
                  'SecurityGroupId': group_id}
        resp = self.connection.request(self.path, params)
        return resp.success()

    def ex_list_zones(self, region_id=None):
        """
        List availability zones in the given region or the current region.

        :keyword region_id: the id of the region to query zones from
        :type region_id: ``str``

        :return: list of zones
        :rtype: ``list`` of ``ECSZone``
        """
        params = {'Action': 'DescribeZones'}
        if region_id:
            params['RegionId'] = region_id
        else:
            params['RegionId'] = self.region
        resp_body = self.connection.request(self.path, params).object
        zone_elements = findall(resp_body, 'Zones/Zone',
                                namespace=self.namespace)
        zones = [self._to_zone(el) for el in zone_elements]
        return zones
    ##
    # Volume and snapshot management methods
    ##

    def list_volumes(self, ex_volume_ids=None, ex_filters=None):
        """
        List all volumes.

        @inherits: :class:`NodeDriver.list_volumes`

        :keyword ex_volume_ids: a list of volume's ids used to filter volumes.
                                Only the volumes which's id in this list
                                will be returned.
        :type ex_volume_ids: ``list`` of ``str``

        :keyword ex_filters: volume attribute and value pairs to filter
                             volumes. Only the volumes which matchs all will
                             be returned.
                             If the filter attribute need a json array value,
                             use ``list`` object, the driver will convert it.
        :type ex_filters: ``dict``
        """
        params = {'Action': 'DescribeDisks',
                  'RegionId': self.region}

        if ex_volume_ids:
            if isinstance(ex_volume_ids, list):
                params['DiskIds'] = self._list_to_json_array(ex_volume_ids)
            else:
                raise AttributeError('ex_volume_ids should be a list of '
                                     'volume ids.')

        if ex_filters:
            if not isinstance(ex_filters, dict):
                raise AttributeError('ex_filters should be a dict of '
                                     'volume attributes.')
            else:
                for key in ex_filters.keys():
                    params[key] = ex_filters[key]

        def _parse_response(resp_object):
            disk_elements = findall(resp_object, 'Disks/Disk',
                                    namespace=self.namespace)
            volumes = [self._to_volume(each) for each in disk_elements]
            return volumes
        return self._request_multiple_pages(self.path, params,
                                            _parse_response)

    def list_volume_snapshots(self, volume, ex_snapshot_ids=[],
                              ex_filters=None):
        """
        List snapshots for a storage volume.

        @inherites :class:`NodeDriver.list_volume_snapshots`

        :keyword ex_snapshot_ids: a list of snapshot ids to filter the
                                  snapshots returned.
        :type ex_snapshot_ids: ``list`` of ``str``

        :keyword ex_filters: snapshot attribute and value pairs to filter
                             snapshots. Only the snapshot which matchs all
                             the pairs will be returned.
                             If the filter attribute need a json array value,
                             use ``list`` object, the driver will convert it.
        :type ex_filters: ``dict``
        """
        params = {'Action': 'DescribeSnapshots',
                  'RegionId': self.region}

        if volume:
            params['DiskId'] = volume.id
        if ex_snapshot_ids and isinstance(ex_snapshot_ids, list):
            params['SnapshotIds'] = self._list_to_json_array(ex_snapshot_ids)
        if ex_filters and isinstance(ex_filters, dict):
            for key in ex_filters.keys():
                params[key] = ex_filters[key]

        def _parse_response(resp_body):
            snapshot_elements = findall(resp_body, 'Snapshots/Snapshot',
                                        namespace=self.namespace)
            snapshots = [self._to_snapshot(each) for each in snapshot_elements]
            return snapshots

        return self._request_multiple_pages(self.path, params,
                                            _parse_response)

    def create_volume(self, size, name, location=None, snapshot=None,
                      ex_zone_id=None, ex_description=None,
                      ex_disk_category=None, ex_client_token=None):
        """
        Create a new volume.

        @inherites :class:`NodeDriver.create_volume`

        :keyword ex_zone_id: the availability zone id (required)
        :type ex_zone_id: ``str``

        :keyword ex_description: volume description
        :type ex_description: ``unicode``

        :keyword ex_disk_category: disk category for data disk
        :type ex_disk_category: ``str``

        :keyword ex_client_token: a token generated by client to identify
                                  each request.
        :type ex_client_token: ``str``
        """
        params = {'Action': 'CreateDisk',
                  'RegionId': self.region,
                  'DiskName': name,
                  'Size': size}
        if ex_zone_id is None:
            raise AttributeError('ex_zone_id is required')
        params['ZoneId'] = ex_zone_id

        if snapshot is not None and isinstance(snapshot, VolumeSnapshot):
            params['SnapshotId'] = snapshot.id
        if ex_description:
            params['Description'] = ex_description
        if ex_disk_category:
            params['DiskCategory'] = ex_disk_category
        if ex_client_token:
            params['ClientToken'] = ex_client_token
        resp = self.connection.request(self.path, params).object
        volume_id = findtext(resp, 'DiskId', namespace=self.namespace)
        volumes = self.list_volumes(ex_volume_ids=[volume_id])
        if len(volumes) != 1:
            raise LibcloudError('could not find the new create volume '
                                'with id %s.' % volume_id,
                                driver=self)
        return volumes[0]

    def create_volume_snapshot(self, volume, name=None, ex_description=None,
                               ex_client_token=None):
        """
        Creates a snapshot of the storage volume.

        @inherits :class:`NodeDriver.create_volume_snapshot`

        :keyword ex_description: description of the snapshot.
        :type ex_description: ``unicode``

        :keyword ex_client_token: a token generated by client to identify
                                  each request.
        :type ex_client_token: ``str``
        """
        params = {'Action': 'CreateSnapshot',
                  'DiskId': volume.id}
        if name:
            params['SnapshotName'] = name
        if ex_description:
            params['Description'] = ex_description
        if ex_client_token:
            params['ClientToken'] = ex_client_token

        snapshot_elements = self.connection.request(self.path, params).object
        snapshot_id = findtext(snapshot_elements, 'SnapshotId',
                               namespace=self.namespace)
        snapshots = self.list_volume_snapshots(volume=None,
                                               ex_snapshot_ids=[snapshot_id])
        if len(snapshots) != 1:
            raise LibcloudError('could not find new created snapshot with '
                                'id %s.' % snapshot_id, driver=self)
        return snapshots[0]

    def attach_volume(self, node, volume, device=None,
                      ex_delete_with_instance=None):
        """
        Attaches volume to node.

        @inherits :class:`NodeDriver.attach_volume`

        :keyword device: device path allocated for this attached volume
        :type device: ``str`` between /dev/xvdb to xvdz,
                      if empty, allocated by the system
        :keyword ex_delete_with_instance: if to delete this volume when the
                                          instance is deleted.
        :type ex_delete_with_instance: ``bool``
        """
        params = {'Action': 'AttachDisk',
                  'InstanceId': node.id,
                  'DiskId': volume.id}

        if device:
            params['Device'] = device
        if ex_delete_with_instance:
            params['DeleteWithInstance'] = \
                str(bool(ex_delete_with_instance)).lower()
        resp = self.connection.request(self.path, params)
        return resp.success()

    def detach_volume(self, volume, ex_instance_id=None):
        """
        Detaches a volume from a node.

        @inherits :class:`NodeDriver.detach_volume`

        :keyword ex_instance_id: the id of the instance from which the volume
                                 is detached.
        :type ex_instance_id: ``str``
        """
        params = {'Action': 'DetachDisk',
                  'DiskId': volume.id}

        if ex_instance_id:
            params['InstanceId'] = ex_instance_id
        else:
            volumes = self.list_volumes(ex_volume_ids=[volume.id])
            if len(volumes) != 1:
                raise AttributeError('could not find the instance id '
                                     'the volume %s attached to, '
                                     'ex_instance_id is required.' %
                                     volume.id)
            params['InstanceId'] = volumes[0].extra['instance_id']

        resp = self.connection.request(self.path, params)
        return resp.success()

    def destroy_volume(self, volume):
        params = {'Action': 'DeleteDisk',
                  'DiskId': volume.id}
        volumes = self.list_volumes(ex_volume_ids=[volume.id])
        if len(volumes) != 1:
            raise LibcloudError('could not find the volume with id %s.' %
                                volume.id,
                                driver=self)
        if volumes[0].state != StorageVolumeState.AVAILABLE:
            raise LibcloudError('only volume in AVAILABLE state could be '
                                'destroyed.', driver=self)
        resp = self.connection.request(self.path, params)
        return resp.success()

    def destroy_volume_snapshot(self, snapshot):
        params = {'Action': 'DeleteSnapshot'}

        if snapshot and isinstance(snapshot, VolumeSnapshot):
            params['SnapshotId'] = snapshot.id
        else:
            raise AttributeError('snapshot is required and must be a '
                                 'VolumeSnapshot')
        resp = self.connection.request(self.path, params)
        return resp.success()

    ##
    # Image management methods
    ##

    def list_images(self, location=None, ex_image_ids=None, ex_filters=None):
        """
        List images on a provider.

        @inherits :class:`NodeDriver.list_images`

        :keyword ex_image_ids: a list of image ids to filter the images to
                               be returned.
        :type ex_image_ids: ``list`` of ``str``

        :keyword ex_filters: image attribute and value pairs to filter
                             images. Only the image which matchs all
                             the pairs will be returned.
                             If the filter attribute need a json array value,
                             use ``list`` object, the driver will convert it.
        :type ex_filters: ``dict``
        """

        if location and isinstance(location, NodeLocation):
            region = location.id
        else:
            region = self.region
        params = {'Action': 'DescribeImages',
                  'RegionId': region}
        if ex_image_ids:
            if isinstance(ex_image_ids, list):
                params['ImageId'] = ','.join(ex_image_ids)
            else:
                raise AttributeError('ex_image_ids should be a list of '
                                     'image ids')
        if ex_filters and isinstance(ex_filters, dict):
            for key in ex_filters.keys():
                params[key] = ex_filters[key]

        def _parse_response(resp_body):
            image_elements = findall(resp_body, 'Images/Image',
                                     namespace=self.namespace)
            images = [self._to_image(each) for each in image_elements]
            return images
        return self._request_multiple_pages(self.path, params,
                                            _parse_response)

    def create_image(self, node, name, description=None, ex_snapshot_id=None,
                     ex_image_version=None, ex_client_token=None):
        """
        Creates an image from a system disk snapshot.

        @inherits :class:`NodeDriver.create_image`

        :keyword ex_snapshot_id: the id of the snapshot to create the image.
                                 (required)
        :type ex_snapshot_id: ``str``

        :keyword ex_image_version: the version number of the image
        :type ex_image_version: ``str``

        :keyword ex_client_token: a token generated by client to identify
                                  each request.
        :type ex_client_token: ``str``
        """
        params = {'Action': 'CreateImage',
                  'RegionId': self.region}
        if name:
            params['ImageName'] = name
        if description:
            params['Description'] = description
        if ex_snapshot_id:
            params['SnapshotId'] = ex_snapshot_id
        else:
            raise AttributeError('ex_snapshot_id is required')
        if ex_image_version:
            params['ImageVersion'] = ex_image_version
        if ex_client_token:
            params['ClientToken'] = ex_client_token

        resp = self.connection.request(self.path, params)
        image_id = findtext(resp.object, 'ImageId', namespace=self.namespace)
        return self.get_image(image_id=image_id)

    def delete_image(self, node_image):
        params = {'Action': 'DeleteImage',
                  'RegionId': self.region,
                  'ImageId': node_image.id}
        resp = self.connection.request(self.path, params)
        return resp.success()

    def get_image(self, image_id, ex_region_id=None):
        if ex_region_id:
            region = ex_region_id
        else:
            region = self.region
        location = NodeLocation(id=region, name=None, country=None,
                                driver=self)
        images = self.list_images(location, ex_image_ids=[image_id])
        if len(images) != 1:
            raise LibcloudError('could not find the image with id %s' %
                                image_id,
                                driver=self)
        return images[0]

    def copy_image(self, source_region, node_image, name, description=None,
                   ex_destination_region_id=None, ex_client_token=None):
        """
        Copies an image from a source region to the destination region.
        If not provide a destination region, default to the current region.

        @inherits :class:`NodeDriver.copy_image`

        :keyword ex_destination_region_id: id of the destination region
        :type ex_destination_region_id: ``str``

        :keyword ex_client_token: a token generated by client to identify
                                  each request.
        :type ex_client_token: ``str``
        """
        params = {'Action': 'CopyImage',
                  'RegionId': source_region,
                  'ImageId': node_image.id}
        if ex_destination_region_id is not None:
            params['DestinationRegionId'] = ex_destination_region_id
        else:
            params['DestinationRegionId'] = self.region
        if name:
            params['DestinationImageName'] = name
        if description:
            params['DestinationDescription'] = description
        if ex_client_token:
            params['ClientToken'] = ex_client_token
        resp = self.connection.request(self.path, params)
        image_id = findtext(resp.object, 'ImageId', namespace=self.namespace)
        return self.get_image(image_id=image_id)

    def create_public_ip(self, instance_id):
        """
        Create public ip.

        :keyword instance_id: instance id for allocating public ip.
        :type    instance_id: ``str``

        :return public ip
        :rtype ``str``
        """
        params = {'Action': 'AllocatePublicIpAddress',
                  'InstanceId': instance_id}

        resp = self.connection.request(self.path, params=params)
        return findtext(resp.object, 'IpAddress',
                        namespace=self.namespace)

    def _to_nodes(self, object):
        """
        Convert response to Node object list

        :param object: parsed response object
        :return: a list of ``Node``
        :rtype: ``list``
        """
        node_elements = findall(object, 'Instances/Instance', self.namespace)
        return [self._to_node(el) for el in node_elements]

    def _to_node(self, instance):
        """
        Convert an InstanceAttributesType object to ``Node`` object

        :param instance: a xml element represents an instance
        :return: a ``Node`` object
        :rtype: ``Node``
        """
        _id = findtext(element=instance, xpath='InstanceId',
                       namespace=self.namespace)
        name = findtext(element=instance, xpath='InstanceName',
                        namespace=self.namespace)
        instance_status = findtext(element=instance, xpath='Status',
                                   namespace=self.namespace)
        state = self.NODE_STATE_MAPPING.get(instance_status, NodeState.UNKNOWN)

        def _get_ips(ip_address_els):
            return [each.text for each in ip_address_els]

        public_ip_els = findall(element=instance,
                                xpath='PublicIpAddress/IpAddress',
                                namespace=self.namespace)
        public_ips = _get_ips(public_ip_els)
        private_ip_els = findall(element=instance,
                                 xpath='InnerIpAddress/IpAddress',
                                 namespace=self.namespace)
        private_ips = _get_ips(private_ip_els)

        # Extra properties
        extra = self._get_extra_dict(instance,
                                     RESOURCE_EXTRA_ATTRIBUTES_MAP['node'])
        extra['vpc_attributes'] = self._get_vpc_attributes(instance)
        extra['eip_address'] = self._get_eip_address(instance)
        extra['operation_locks'] = self._get_operation_locks(instance)

        node = Node(id=_id, name=name, state=state,
                    public_ips=public_ips, private_ips=private_ips,
                    driver=self.connection.driver, extra=extra)
        return node

    def _get_extra_dict(self, element, mapping):
        """
        Extract attributes from the element based on rules provided in the
        mapping dictionary.

        :param      element: Element to parse the values from.
        :type       element: xml.etree.ElementTree.Element.

        :param      mapping: Dictionary with the extra layout
        :type       node: :class:`Node`

        :rtype: ``dict``
        """
        extra = {}
        for attribute, values in mapping.items():
            transform_func = values['transform_func']
            value = findattr(element=element,
                             xpath=values['xpath'],
                             namespace=self.namespace)
            if value:
                try:
                    extra[attribute] = transform_func(value)
                except Exception:
                    extra[attribute] = None
            else:
                extra[attribute] = value

        return extra

    def _get_internet_related_params(self, ex_internet_charge_type,
                                     ex_internet_max_bandwidth_in,
                                     ex_internet_max_bandwidth_out):
        params = {}
        if ex_internet_charge_type:
            params['InternetChargeType'] = ex_internet_charge_type
            if ex_internet_charge_type.lower() == 'paybytraffic':
                if ex_internet_max_bandwidth_out:
                    params['InternetMaxBandwidthOut'] = \
                        ex_internet_max_bandwidth_out
                else:
                    raise AttributeError('ex_internet_max_bandwidth_out is '
                                         'mandatory for PayByTraffic internet'
                                         ' charge type.')
            elif ex_internet_max_bandwidth_out:
                params['InternetMaxBandwidthOut'] = \
                    ex_internet_max_bandwidth_out

        if ex_internet_max_bandwidth_in:
            params['InternetMaxBandwidthIn'] = \
                ex_internet_max_bandwidth_in
        return params

    def _get_system_disk(self, ex_system_disk):
        if not isinstance(ex_system_disk, dict):
            raise AttributeError('ex_system_disk is not a dict')
        sys_disk_dict = ex_system_disk
        key_base = 'SystemDisk.'
        # TODO(samsong8610): Use a type instead of dict
        mappings = {'category': 'Category',
                    'disk_name': 'DiskName',
                    'description': 'Description'}
        params = {}
        for attr in mappings.keys():
            if attr in sys_disk_dict:
                params[key_base + mappings[attr]] = sys_disk_dict[attr]
        return params

    def _get_data_disks(self, ex_data_disks):
        if isinstance(ex_data_disks, dict):
            data_disks = [ex_data_disks]
        elif isinstance(ex_data_disks, list):
            data_disks = ex_data_disks
        else:
            raise AttributeError('ex_data_disks should be a list of dict')
        # TODO(samsong8610): Use a type instead of dict
        mappings = {'size': 'Size',
                    'category': 'Category',
                    'snapshot_id': 'SnapshotId',
                    'name': 'DiskName',
                    'description': 'Description',
                    'device': 'Device',
                    'delete_on_termination': 'DeleteWithInstance'}
        params = {}
        for idx, disk in enumerate(data_disks):
            key_base = 'DataDisk.{0}.'.format(idx + 1)
            for attr in mappings.keys():
                if attr in disk:
                    if attr == 'delete_with_instance':
                        # Convert bool value to str
                        value = str(disk[attr]).lower()
                    else:
                        value = disk[attr]
                    params[key_base + mappings[attr]] = value
        return params

    def _get_vpc_attributes(self, instance):
        vpcs = findall(instance, xpath='VpcAttributes',
                       namespace=self.namespace)
        if len(vpcs) <= 0:
            return None
        return self._get_extra_dict(
            vpcs[0], RESOURCE_EXTRA_ATTRIBUTES_MAP['vpc_attributes'])

    def _get_eip_address(self, instance):
        eips = findall(instance, xpath='EipAddress',
                       namespace=self.namespace)
        if len(eips) <= 0:
            return None
        return self._get_extra_dict(
            eips[0], RESOURCE_EXTRA_ATTRIBUTES_MAP['eip_address_associate'])

    def _get_operation_locks(self, instance):
        locks = findall(instance, xpath='OperationLocks',
                        namespace=self.namespace)
        if len(locks) <= 0:
            return None
        return self._get_extra_dict(
            locks[0], RESOURCE_EXTRA_ATTRIBUTES_MAP['operation_locks'])

    def _wait_until_state(self, nodes, state, wait_period=3, timeout=600):
        """
        Block until the provided nodes are in the desired state.
        :param nodes: List of nodes to wait for
        :type nodes: ``list`` of :class:`.Node`
        :param state: desired state
        :type state: ``NodeState``
        :param wait_period: How many seconds to wait between each loop
                            iteration. (default is 3)
        :type wait_period: ``int``
        :param timeout: How many seconds to wait before giving up.
                        (default is 600)
        :type timeout: ``int``
        :return: if the nodes are in the desired state.
        :rtype: ``bool``
        """
        start = time.time()
        end = start + timeout
        node_ids = [node.id for node in nodes]

        while(time.time() < end):
            matched_nodes = self.list_nodes(ex_node_ids=node_ids)
            if len(matched_nodes) > len(node_ids):
                found_ids = [node.id for node in matched_nodes]
                msg = ('found multiple nodes with same ids, '
                       'desired ids: %(ids)s, found ids: %(found_ids)s' %
                       {'ids': node_ids, 'found_ids': found_ids})
                raise LibcloudError(value=msg, driver=self)
            desired_nodes = [node for node in matched_nodes
                             if node.state == state]

            if len(desired_nodes) == len(node_ids):
                return True
            else:
                time.sleep(wait_period)
                continue

        raise LibcloudError(value='Timed out after %s seconds' % (timeout),
                            driver=self)

    def _to_volume(self, element):
        _id = findtext(element, 'DiskId', namespace=self.namespace)
        name = findtext(element, 'DiskName', namespace=self.namespace)
        size = int(findtext(element, 'Size', namespace=self.namespace))
        status_str = findtext(element, 'Status', namespace=self.namespace)
        status = self.VOLUME_STATE_MAPPING.get(status_str,
                                               StorageVolumeState.UNKNOWN)

        extra = self._get_extra_dict(element,
                                     RESOURCE_EXTRA_ATTRIBUTES_MAP['volume'])
        extra['operation_locks'] = self._get_operation_locks(element)
        return StorageVolume(_id, name, size, self, state=status, extra=extra)

    def _list_to_json_array(self, value):
        try:
            return json.dumps(value)
        except Exception:
            raise AttributeError('could not convert list to json array')

    def _to_snapshot(self, element):
        _id = findtext(element, 'SnapshotId', namespace=self.namespace)
        created = findtext(element, 'CreationTime', namespace=self.namespace)
        status_str = findtext(element, 'Status', namespace=self.namespace)
        state = self.SNAPSHOT_STATE_MAPPING.get(status_str,
                                                VolumeSnapshotState.UNKNOWN)
        extra = self._get_extra_dict(element,
                                     RESOURCE_EXTRA_ATTRIBUTES_MAP['snapshot'])
        return VolumeSnapshot(id=_id, driver=self, extra=extra,
                              created=created, state=state)

    def _to_size(self, element):
        _id = findtext(element, 'InstanceTypeId', namespace=self.namespace)
        ram = float(findtext(element, 'MemorySize', namespace=self.namespace)) * 1024
        extra = {}
        extra['cpu_core_count'] = int(findtext(element, 'CpuCoreCount',
                                               namespace=self.namespace))
        extra['instance_type_family'] = findtext(element, 'InstanceTypeFamily',
                                                 namespace=self.namespace)
        return NodeSize(id=_id, name=_id, ram=ram, disk=None, bandwidth=None,
                        price=None, driver=self, extra=extra)

    def _to_location(self, element):
        _id = findtext(element, 'RegionId', namespace=self.namespace)
        localname = findtext(element, 'LocalName', namespace=self.namespace)
        return NodeLocation(id=_id, name=localname, country=None, driver=self)

    def _to_image(self, element):
        _id = findtext(element, 'ImageId', namespace=self.namespace)
        name = findtext(element, 'ImageName', namespace=self.namespace)
        extra = self._get_extra_dict(element,
                                     RESOURCE_EXTRA_ATTRIBUTES_MAP['image'])
        extra['disk_device_mappings'] = self._get_disk_device_mappings(
            element.find('DiskDeviceMappings'))
        return NodeImage(id=_id, name=name, driver=self, extra=extra)

    def _get_disk_device_mappings(self, element):
        if element is None:
            return None
        mapping_element = element.find('DiskDeviceMapping')
        if mapping_element is not None:
            return self._get_extra_dict(
                mapping_element,
                RESOURCE_EXTRA_ATTRIBUTES_MAP['disk_device_mapping'])
        return None

    def _to_security_group(self, element):
        _id = findtext(element, 'SecurityGroupId', namespace=self.namespace)
        name = findtext(element, 'SecurityGroupName',
                        namespace=self.namespace)
        description = findtext(element, 'Description',
                               namespace=self.namespace)
        vpc_id = findtext(element, 'VpcId', namespace=self.namespace)
        creation_time = findtext(element, 'CreationTime',
                                 namespace=self.namespace)
        return ECSSecurityGroup(_id, name, description=description,
                                driver=self, vpc_id=vpc_id,
                                creation_time=creation_time)

    def _to_security_group_attribute(self, element):
        ip_protocol = findtext(element, 'IpProtocol', namespace=self.namespace)
        port_range = findtext(element, 'PortRange', namespace=self.namespace)
        source_group_id = findtext(element, 'SourceGroupId',
                                   namespace=self.namespace)
        policy = findtext(element, 'Policy', namespace=self.namespace)
        nic_type = findtext(element, 'NicType', namespace=self.namespace)
        return ECSSecurityGroupAttribute(ip_protocol=ip_protocol,
                                         port_range=port_range,
                                         source_group_id=source_group_id,
                                         policy=policy, nic_type=nic_type)

    def _to_zone(self, element):
        _id = findtext(element, 'ZoneId', namespace=self.namespace)
        local_name = findtext(element, 'LocalName', namespace=self.namespace)
        resource_types = findall(element,
                                 'AvailableResourceCreation/ResourceTypes',
                                 namespace=self.namespace)
        instance_types = findall(element,
                                 'AvailableInstanceTypes/InstanceTypes',
                                 namespace=self.namespace)
        disk_categories = findall(element,
                                  'AvailableDiskCategories/DiskCategories',
                                  namespace=self.namespace)

        def _text(element):
            return element.text

        return ECSZone(id=_id, name=local_name, driver=self,
                       available_resource_types=list(
                           map(_text, resource_types)),
                       available_instance_types=list(
                           map(_text, instance_types)),
                       available_disk_categories=list(
                           map(_text, disk_categories)))

    def _get_pagination(self, element):
        page_number = int(findtext(element, 'PageNumber'))
        total_count = int(findtext(element, 'TotalCount'))
        page_size = int(findtext(element, 'PageSize'))
        return Pagination(total=total_count, size=page_size,
                          current=page_number)

    def _request_multiple_pages(self, path, params, parse_func):
        """
        Request all resources by multiple pages.
        :param path: the resource path
        :type path: ``str``
        :param params: the query parameters
        :type params: ``dict``
        :param parse_func: the function object to parse the response body
        :param type: ``function``
        :return: list of resource object, if not found any, return []
        :rtype: ``list``
        """
        results = []
        while True:
            one_page = self.connection.request(path, params).object
            resources = parse_func(one_page)
            results += resources
            pagination = self._get_pagination(one_page)
            if pagination.next() is None:
                break
            params.update(pagination.to_dict())
        return results

    # Key pair management methods

    def list_key_pairs(self, fingerprint=None):
        params = {
            'Action': 'DescribeKeyPairs',
            'RegionId': self.region
        }
        if fingerprint:
            params['KeyPairFingerPrint'] = fingerprint
        response = self.connection.request(self.path, params=params)
        elems = findall(element=response.object, xpath='KeyPairs/KeyPair',
                        namespace=self.namespace)

        key_pairs = self._to_key_pairs(elems=elems)
        return key_pairs

    def get_key_pair(self, name):
        params = {
            'Action': 'DescribeKeyPairs',
            'KeyName': name,
            'RegionId': self.region
        }

        response = self.connection.request(self.path, params=params)
        elems = findall(element=response.object, xpath='KeyPairs/KeyPair',
                        namespace=self.namespace)
        key_pair = self._to_key_pairs(elems=elems)[0]
        return key_pair

    def create_key_pair(self, name):
        params = {
            'Action': 'CreateKeyPair',
            'KeyName': name,
            'RegionId': self.region
        }

        response = self.connection.request(self.path, params=params)
        elem = response.object
        key_pair = self._to_key_pair(elem=elem)
        return key_pair

    def import_key_pair_from_string(self, name, key_material):
        params = {
            'Action': 'ImportKeyPair',
            'KeyPairName': name,
            'PublicKeyBody': key_material,
            'RegionId': self.region
        }

        response = self.connection.request(self.path, params=params)
        elem = response.object
        key_pair = self._to_key_pair(elem=elem)
        return key_pair

    def delete_key_pair(self, key_pair):
        params = {
            'Action': 'DeleteKeyPairs',
            'KeyPairNames': '["%s"]' % key_pair.name,
            'RegionId': self.region
        }
        res = self.connection.request(self.path, params=params)

        return res.status == 200

    def _get_pubkey_ssh2_fingerprint(self, pubkey):
        key = base64.b64decode(pubkey.strip().split()[1].encode('ascii'))
        return hashlib.md5(key).hexdigest()

    def ex_find_or_import_keypair_by_key_material(self, pubkey, key_name=None):
        """
        Given a public key, look it up in the EC2 KeyPair database. If it
        exists, return any information we have about it. Otherwise, create it.

        Keys that are created are named based on their comment and fingerprint.

        :rtype: ``dict``
        """
        key_fingerprint = self._get_pubkey_ssh2_fingerprint(pubkey)
        key_comment = get_pubkey_comment(pubkey, default=(
            key_name or 'unnamed'))
        if not key_name:
            key_name = '%s-%s' % (key_comment, key_fingerprint)

        key_pairs = self.list_key_pairs(fingerprint=key_fingerprint)

        if len(key_pairs) >= 1:
            key_pair = key_pairs[0]
        else:
            key_pair = self.import_key_pair_from_string(key_name, pubkey)

        result = {
            'keyName': key_pair.name,
            'keyFingerprint': key_pair.fingerprint
        }

        return result

    def _to_key_pairs(self, elems):
        key_pairs = [self._to_key_pair(elem=elem) for elem in elems]
        return key_pairs

    def _to_key_pair(self, elem):
        name = findtext(element=elem, xpath='KeyPairName', namespace=self.namespace)
        fingerprint = findtext(element=elem, xpath='KeyPairFingerPrint',
                               namespace=self.namespace).strip()

        key_pair = KeyPair(name=name,
                           public_key=None,
                           fingerprint=fingerprint,
                           driver=self)
        return key_pair

    def ex_allocate_public_ip(self, node):
        params = {
            'Action': 'AllocatePublicIpAddress',
            'InstanceId': node.id,
            'RegionId': self.region
        }
        res = self.connection.request(self.path, params=params)

        return res.status == 200<|MERGE_RESOLUTION|>--- conflicted
+++ resolved
@@ -939,7 +939,6 @@
         return resp.success() and \
             self._wait_until_state([node], NodeState.STOPPED)
 
-<<<<<<< HEAD
     def ex_resize_node(self, node, size):
         """
         Resize a node
@@ -955,21 +954,6 @@
 
 
     def ex_create_security_group(self, description=None, client_token=None, vpc_id=None):
-=======
-    def ex_start_node(self, node):
-        # NOTE: This method is here for backward compatibility reasons after
-        # this method was promoted to be part of the standard compute API in
-        # Libcloud v2.7.0
-        return self.start_node(node=node)
-
-    def ex_stop_node(self, node, ex_force_stop=False):
-        # NOTE: This method is here for backward compatibility reasons after
-        # this method was promoted to be part of the standard compute API in
-        # Libcloud v2.7.0
-        return self.stop_node(node=node, ex_force_stop=ex_force_stop)
-
-    def ex_create_security_group(self, description=None, client_token=None):
->>>>>>> c367567b
         """
         Create a new security group.
 
