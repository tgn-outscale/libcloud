--- conflicted
+++ resolved
@@ -324,14 +324,10 @@
     def _to_size(self, data):
         extra = {
             'vcpu_count': int(data['vcpu_count']),
-<<<<<<< HEAD
             'plan_type': data.get('plan_type'),
             'windows': data.get('windows'),
-            'deprecated': data.get('deprecated')
-=======
-            'plan_type': data['plan_type'],
-            'available_locations': data['available_locations']
->>>>>>> 4abe772c
+            'deprecated': data.get('deprecated'),
+            'available_locations': data.get('available_locations')
         }
         ram = int(data['ram'])
         disk = int(data['disk'])
