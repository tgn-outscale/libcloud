--- conflicted
+++ resolved
@@ -161,13 +161,10 @@
     ('libcloud.compute.drivers.maxihost', 'MaxihostNodeDriver'),
     Provider.GRIDSCALE:
     ('libcloud.compute.drivers.gridscale', 'GridscaleNodeDriver'),
-<<<<<<< HEAD
     Provider.KUBEVIRT:
-    ('libcloud.compute.drivers.kubevirt', 'KubeVirtNodeDriver')
-=======
+    ('libcloud.compute.drivers.kubevirt', 'KubeVirtNodeDriver'),
     Provider.GIG_G8:
     ('libcloud.compute.drivers.gig_g8', 'G8NodeDriver')
->>>>>>> f8b792d8
 }
 
 
