# Licensed to the Apache Software Foundation (ASF) under one or more
# contributor license agreements.  See the NOTICE file distributed with
# this work for additional information regarding copyright ownership.
# The ASF licenses this file to You under the Apache License, Version 2.0
# (the "License"); you may not use this file except in compliance with
# the License.  You may obtain a copy of the License at
#
#     http://www.apache.org/licenses/LICENSE-2.0
#
# Unless required by applicable law or agreed to in writing, software
# distributed under the License is distributed on an "AS IS" BASIS,
# WITHOUT WARRANTIES OR CONDITIONS OF ANY KIND, either express or implied.
# See the License for the specific language governing permissions and
# limitations under the License.

import base64
import datetime
import shlex
import re
import os

try:
    import simplejson as json
except:
    import json

from libcloud.utils.py3 import httplib
from libcloud.utils.py3 import b

from libcloud.common.base import JsonResponse, ConnectionUserAndKey
from libcloud.common.base import KeyCertificateConnection
from libcloud.common.types import InvalidCredsError

from libcloud.container.base import (Container, ContainerDriver,
                                     ContainerImage)

from libcloud.container.providers import Provider
from libcloud.container.types import ContainerState


VALID_RESPONSE_CODES = [httplib.OK, httplib.ACCEPTED, httplib.CREATED,
                        httplib.NO_CONTENT]


class DockerResponse(JsonResponse):

    valid_response_codes = [httplib.OK, httplib.ACCEPTED, httplib.CREATED,
                            httplib.NO_CONTENT]

    def parse_body(self):
        if len(self.body) == 0 and not self.parse_zero_length_body:
            return self.body

        try:
            # error responses are tricky in Docker. Eg response could be
            # an error, but response status could still be 200
            content_type = self.headers.get('content-type', 'application/json')
            if content_type == 'application/json' or content_type == '':
                if self.headers.get('transfer-encoding') == 'chunked' and \
                        'fromImage' in self.request.url:
                    body = [json.loads(chunk) for chunk in
                            self.body.strip().replace('\r', '').split('\n')]
                else:
                    body = json.loads(self.body)
            else:
                body = self.body
        except ValueError:
            m = re.search('Error: (.+?)"', self.body)
            if m:
                error_msg = m.group(1)
                raise Exception(error_msg)
            else:
                raise Exception(
                    'ConnectionError: Failed to parse JSON response')
        return body

    def parse_error(self):
        if self.status == 401:
            raise InvalidCredsError('Invalid credentials')
        return self.body

    def success(self):
        return self.status in self.valid_response_codes


class DockerException(Exception):

    def __init__(self, code, message):
        self.code = code
        self.message = message
        self.args = (code, message)

    def __str__(self):
        return "%s %s" % (self.code, self.message)

    def __repr__(self):
        return "DockerException %s %s" % (self.code, self.message)


class DockerConnection(ConnectionUserAndKey):

    responseCls = DockerResponse
    timeout = 60

    def add_default_headers(self, headers):
        """
        Add parameters that are necessary for every request
        If user and password are specified, include a base http auth
        header
        """
        headers['Content-Type'] = 'application/json'
        if self.user_id and self.key:
            user_b64 = base64.b64encode(b('%s:%s' % (self.user_id, self.key)))
            headers['Authorization'] = 'Basic %s' % (user_b64.decode('utf-8'))
        return headers


class DockertlsConnection(KeyCertificateConnection):

    responseCls = DockerResponse

    def __init__(self, key, secret, secure=True,
                 host='localhost',
<<<<<<< HEAD
                 port=4243, key_file='', cert_file='', **kwargs):
=======
                 port=4243, ca_cert='', key_file='', cert_file='', **kwargs):
>>>>>>> cc9f5986

        super(DockertlsConnection, self).__init__(key_file=key_file,
                                                  cert_file=cert_file,
                                                  secure=secure, host=host,
                                                  port=port, url=None,
                                                  proxy_url=None,
                                                  timeout=None, backoff=None,
                                                  retry_delay=None)
        if key_file:
            keypath = os.path.expanduser(key_file)
            is_file_path = os.path.exists(keypath) and os.path.isfile(keypath)
            if not is_file_path:
                raise InvalidCredsError(
                    'You need an key PEM file to authenticate with '
                    'Docker tls. This can be found in the server.'
                )
            self.key_file = key_file

            certpath = os.path.expanduser(cert_file)
            is_file_path = os.path.exists(
                certpath) and os.path.isfile(certpath)
            if not is_file_path:
                raise InvalidCredsError(
                    'You need an certificate PEM file to authenticate with '
                    'Docker tls. This can be found in the server.'
                )
            self.cert_file = cert_file

    def add_default_headers(self, headers):
<<<<<<< HEAD

=======
        """
        Add parameters that are necessary for every request
        If user and password are specified, include a base http auth
        header
        """
>>>>>>> cc9f5986
        headers['Content-Type'] = 'application/json'
        return headers


class DockerContainerDriver(ContainerDriver):
    """
    Docker container driver class.

    >>> from libcloud.container.providers import get_driver
    >>> driver = get_driver('docker')
    >>> conn = driver(host='198.61.239.128', port=4243)
    >>> conn.list_containers()
    or connecting to http basic auth protected https host:
    >>> conn = driver('user', 'pass', host='https://198.61.239.128', port=443)

    connect with tls authentication, by providing a hostname, port, a private
    key file (.pem) and certificate (.pem) file
    >>> conn = driver(host='https://198.61.239.128',
    >>> port=4243, key_file='key.pem', cert_file='cert.pem')
    """

    type = Provider.DOCKER
    name = 'Docker'
    website = 'http://docker.io'
    connectionCls = DockerConnection
    supports_clusters = False
    version = '1.24'

    def __init__(self, key='', secret='', secure=False, host='localhost',
<<<<<<< HEAD
                 port=4243, key_file=None, cert_file=None):
=======
                 port=4243, key_file=None, cert_file=None, ca_cert=None):
>>>>>>> cc9f5986
        """
        :param    key: API key or username to used (required)
        :type     key: ``str``

        :param    secret: Secret password to be used (required)
        :type     secret: ``str``

        :param    secure: Whether to use HTTPS or HTTP. Note: Some providers
                only support HTTPS, and it is on by default.
        :type     secure: ``bool``

        :param    host: Override hostname used for connections.
        :type     host: ``str``

        :param    port: Override port used for connections.
        :type     port: ``int``

        :param    key_file: Path to private key for TLS connection (optional)
        :type     key_file: ``str``

        :param    cert_file: Path to public key for TLS connection (optional)
        :type     cert_file: ``str``

        :return: ``None``
        """
        if key_file:
            self.connectionCls = DockertlsConnection
            self.key_file = key_file
            self.cert_file = cert_file
            secure = True

        if host.startswith('https://'):
            secure = True

        # strip the prefix
        prefixes = ['http://', 'https://']
        for prefix in prefixes:
            if host.startswith(prefix):
                host = host.strip(prefix)

<<<<<<< HEAD
        super(DockerContainerDriver, self).__init__(key=key, secret=secret,
=======
        super(DockerContainerDriver, self).__init__(key=key,
                                                    secret=secret,
>>>>>>> cc9f5986
                                                    secure=secure, host=host,
                                                    port=port,
                                                    key_file=key_file,
                                                    cert_file=cert_file)

        if key_file or cert_file:
            # docker tls authentication-
            # https://docs.docker.com/articles/https/
            # We pass two files, a key_file with the
            # private key and cert_file with the certificate
            # libcloud will handle them through LibcloudHTTPSConnection
            if not (key_file and cert_file):
                raise Exception(
                    'Needs both private key file and '
                    'certificate file for tls authentication')
<<<<<<< HEAD
=======

        if ca_cert:
            self.connection.connection.ca_cert = ca_cert
        else:
            # do not verify SSL certificate
            self.connection.connection.ca_cert = False
>>>>>>> cc9f5986

        self.connection.secure = secure
        self.connection.host = host
        self.connection.port = port
        # set API version
        self.version = self._get_api_version()

    def _ex_connection_class_kwargs(self):
        kwargs = {}
        if hasattr(self, 'key_file'):
            kwargs['key_file'] = self.key_file
        if hasattr(self, 'cert_file'):
            kwargs['cert_file'] = self.cert_file
        return kwargs

    def install_image(self, path):
        """
        Install a container image from a remote path.

        :param path: Path to the container image
        :type  path: ``str``

        :rtype: :class:`libcloud.container.base.ContainerImage`
        """
        payload = {
        }
        data = json.dumps(payload)

        result = self.connection.request('/v%s/images/create?fromImage=%s' %
                                         (self.version, path), data=data,
                                         method='POST')
        if "errorDetail" in result.body:
            raise DockerException(None, result.body)
        image_id = None

        # the response is slightly different if the image is already present
        # and it's not downloaded. both messages below indicate that the image
        # is available for use to the daemon
        if re.search(r'Downloaded newer image', result.body) or \
                re.search(r'"Status: Image is up to date', result.body):
            if re.search(r'sha256:(?P<id>[a-z0-9]{64})', result.body):
                image_id = re.findall(r'sha256:(?P<id>[a-z0-9]{64})',
                                      result.body)[-1]

        # if there is a failure message or if there is not an image id in the
        # response then throw an exception.
        if image_id is None:
            raise DockerException(None, 'failed to install image')

        image = ContainerImage(
            id=image_id,
            name=path,
            path=path,
            version=None,
            driver=self.connection.driver,
            extra={})
        return image

    def list_images(self):
        """
        List the installed container images

        :rtype: ``list`` of :class:`libcloud.container.base.ContainerImage`
        """
        result = self.connection.request('/v%s/images/json' %
                                         (self.version)).object
        images = []
        for image in result:
            try:
                name = image.get('RepoTags')[0]
            except:
                name = image.get('Id')
            images.append(ContainerImage(
                id=image.get('Id'),
                name=name,
                path=name,
                version=None,
                driver=self.connection.driver,
                extra={
                    "created": image.get('Created'),
                    "size": image.get('Size'),
                    "virtual_size": image.get('VirtualSize'),
                },
            ))

        return images

    def list_containers(self, image=None, all=True):
        """
        List the deployed container images

        :param image: Filter to containers with a certain image
        :type  image: :class:`libcloud.container.base.ContainerImage`

        :param all: Show all container (including stopped ones)
        :type  all: ``bool``

        :rtype: ``list`` of :class:`libcloud.container.base.Container`
        """
        if all:
            ex = '?all=1'
        else:
            ex = ''
        try:
            result = self.connection.request(
                "/v%s/containers/json%s" % (self.version, ex)).object
        except Exception as exc:
            errno = getattr(exc, 'errno', None)
            if errno == 111:
                raise DockerException(
                    errno,
                    'Make sure docker host is accessible'
                    'and the API port is correct')
            raise

        containers = [self._to_container(value) for value in result]
        return containers

    def deploy_container(self, name, image, parameters=None, start=True,
                         command=None, hostname=None, user='',
                         stdin_open=True, tty=True,
                         mem_limit=0, ports=None, environment=None, dns=None,
                         volumes=None, volumes_from=None,
                         network_disabled=False, entrypoint=None,
                         cpu_shares=None, working_dir='', domainname=None,
                         memswap_limit=0, port_bindings=None,
                         network_mode='bridge', labels=None):
        """
        Deploy an installed container image

        For details on the additional parameters see : http://bit.ly/1PjMVKV

        :param name: The name of the new container
        :type  name: ``str``

        :param image: The container image to deploy
        :type  image: :class:`libcloud.container.base.ContainerImage`

        :param parameters: Container Image parameters
        :type  parameters: ``str``

        :param start: Start the container on deployment
        :type  start: ``bool``

        :rtype: :class:`Container`
        """
        command = shlex.split(str(command))
        if port_bindings is None:
            port_bindings = {}
        params = {
            'name': name
        }

        payload = {
            'Hostname': hostname,
            'Domainname': domainname,
            'ExposedPorts': ports,
            'User': user,
            'Tty': tty,
            'OpenStdin': stdin_open,
            'StdinOnce': False,
            'Memory': mem_limit,
            'AttachStdin': True,
            'AttachStdout': True,
            'AttachStderr': True,
            'Env': environment,
            'Cmd': command,
            'Dns': dns,
            'Image': image.name,
            'Volumes': volumes,
            'VolumesFrom': volumes_from,
            'NetworkDisabled': network_disabled,
            'Entrypoint': entrypoint,
            'CpuShares': cpu_shares,
            'WorkingDir': working_dir,
            'MemorySwap': memswap_limit,
            'PublishAllPorts': True,
            'PortBindings': port_bindings,
            'NetworkMode': network_mode,
            'Labels': labels,
        }

        data = json.dumps(payload)
        try:
            result = self.connection.request('/v%s/containers/create'
                                             % (self.version),
                                             data=data,
                                             params=params, method='POST')
        except Exception as e:
            message = e.message or str(e)
            if message.startswith('No such image:'):
                raise DockerException(None, 'No such image: %s' % image.name)
            else:
                raise DockerException(None, e)

        id_ = result.object['Id']

        payload = {
            'Binds': [],
            'PublishAllPorts': True,
            'PortBindings': port_bindings,
        }

        data = json.dumps(payload)
        if start:
<<<<<<< HEAD
            if float(self._get_api_version()) > 1.22:
=======
            if float(self.version) > 1.22:
>>>>>>> cc9f5986
                result = self.connection.request(
                    '/v%s/containers/%s/start' %
                    (self.version, id_),
                    method='POST')
            else:
                result = self.connection.request(
                    '/v%s/containers/%s/start' %
                    (self.version, id_), data=data,
                    method='POST')

        return self.get_container(id_)

    def get_container(self, id):
        """
        Get a container by ID

        :param id: The ID of the container to get
        :type  id: ``str``

        :rtype: :class:`libcloud.container.base.Container`
        """
        result = self.connection.request("/v%s/containers/%s/json" %
                                         (self.version, id)).object

        return self._to_container(result)

    def start_container(self, container):
        """
        Start a container

        :param container: The container to be started
        :type  container: :class:`libcloud.container.base.Container`

        :return: The container refreshed with current data
        :rtype: :class:`libcloud.container.base.Container`
        """
<<<<<<< HEAD
        if float(self._get_api_version()) > 1.22:
=======
        # TODO docstring
        # starting container with non-empty request body
        # was deprecated since v1.10 and removed in v1.12
        if float(self.version) > 1.22:
>>>>>>> cc9f5986
            result = self.connection.request(
                '/v%s/containers/%s/start' %
                (self.version, container.id),
                method='POST')
        else:
            payload = {
                'Binds': [],
                'PublishAllPorts': True,
            }
            data = json.dumps(payload)
            result = self.connection.request(
                '/v%s/containers/%s/start' %
                (self.version, container.id),
                method='POST', data=data)
<<<<<<< HEAD

=======
>>>>>>> cc9f5986
        if result.status in VALID_RESPONSE_CODES:
            return self.get_container(container.id)
        else:
            raise DockerException(result.status,
                                  'failed to start container')

    def stop_container(self, container):
        """
        Stop a container

        :param container: The container to be stopped
        :type  container: :class:`libcloud.container.base.Container`

        :return: The container refreshed with current data
        :rtype: :class:`libcloud.container.base.Container`
        """
        result = self.connection.request('/v%s/containers/%s/stop' %
                                         (self.version, container.id),
                                         method='POST')
        if result.status in VALID_RESPONSE_CODES:
            return self.get_container(container.id)
        else:
            raise DockerException(result.status,
                                  'failed to stop container')

    def restart_container(self, container):
        """
        Restart a container

        :param container: The container to be stopped
        :type  container: :class:`libcloud.container.base.Container`

        :return: The container refreshed with current data
        :rtype: :class:`libcloud.container.base.Container`
        """
        data = json.dumps({'t': 10})
        # number of seconds to wait before killing the container
        result = self.connection.request('/v%s/containers/%s/restart' %
                                         (self.version, container.id),
                                         data=data, method='POST')
        if result.status in VALID_RESPONSE_CODES:
            return self.get_container(container.id)
        else:
            raise DockerException(result.status,
                                  'failed to restart container')

    def destroy_container(self, container):
        """
        Remove a container

        :param container: The container to be destroyed
        :type  container: :class:`libcloud.container.base.Container`

        :return: True if the destroy was successful, False otherwise.
        :rtype: ``bool``
        """
        result = self.connection.request('/v%s/containers/%s' % (self.version,
                                                                 container.id),
                                         method='DELETE')
        return result.status in VALID_RESPONSE_CODES

    def ex_list_processes(self, container):
        """
        List processes running inside a container

        :param container: The container to list processes for.
        :type  container: :class:`libcloud.container.base.Container`

        :rtype: ``str``
        """
        result = self.connection.request("/v%s/containers/%s/top" %
                                         (self.version, container.id)).object

        return result

    def ex_rename_container(self, container, name):
        """
        Rename a container

        :param container: The container to be renamed
        :type  container: :class:`libcloud.container.base.Container`

        :param name: The new name
        :type  name: ``str``

        :rtype: :class:`libcloud.container.base.Container`
        """
        result = self.connection.request('/v%s/containers/%s/rename?name=%s'
                                         % (self.version, container.id, name),
                                         method='POST')
        if result.status in VALID_RESPONSE_CODES:
            return self.get_container(container.id)

    def ex_get_logs(self, container, stream=False):
        """
        Get container logs

        If stream == True, logs will be yielded as a stream
        From Api Version 1.11 and above we need a GET request to get the logs
        Logs are in different format of those of Version 1.10 and below

        :param container: The container to list logs for
        :type  container: :class:`libcloud.container.base.Container`

        :param stream: Stream the output
        :type  stream: ``bool``

        :rtype: ``bool``
        """
        payload = {}
        data = json.dumps(payload)

        if float(self.version) > 1.10:
            result = self.connection.request(
                "/v%s/containers/%s/logs?follow=%s&stdout=1&stderr=1" %
                (self.version, container.id, str(stream))).object
            logs = result
        else:
            result = self.connection.request(
                "/v%s/containers/%s/attach?logs=1&stream=%s&stdout=1&stderr=1"
                % (self.version, container.id, str(stream)),
                method='POST',
                data=data)
            logs = result.body

        return logs

    def ex_search_images(self, term):
        """Search for an image on Docker.io.
           Returns a list of ContainerImage objects

           >>> images = conn.ex_search_images(term='mistio')
           >>> images
           [<ContainerImage: id=rolikeusch/docker-mistio...>,
            <ContainerImage: id=mist/mistio, name=mist/mistio,
                driver=Docker  ...>]

            :param term: The search term
            :type  term: ``str``

            :rtype: ``list`` of :class:`libcloud.container.base.ContainerImage`
        """

        term = term.replace(' ', '+')
        result = self.connection.request('/v%s/images/search?term=%s' %
                                         (self.version, term)).object
        images = []
        for image in result:
            name = image.get('name')
            images.append(
                ContainerImage(
                    id=name,
                    path=name,
                    version=None,
                    name=name,
                    driver=self.connection.driver,
                    extra={
                        "description": image.get('description'),
                        "is_official": image.get('is_official'),
                        "is_trusted": image.get('is_trusted'),
                        "star_count": image.get('star_count'),
                    },
                ))

        return images

    def ex_delete_image(self, image):
        """
        Remove image from the filesystem

        :param  image: The image to remove
        :type   image: :class:`libcloud.container.base.ContainerImage`

        :rtype: ``bool``
        """
        result = self.connection.request('/v%s/images/%s' % (self.version,
                                                             image.name),
                                         method='DELETE')
        return result.status in VALID_RESPONSE_CODES

    def _to_container(self, data):
        """
        Convert container in Container instances
        """
        try:
            name = data.get('Name').strip('/')
        except:
            try:
                name = data.get('Names')[0].strip('/')
            except:
                name = data.get('Id')
        state = data.get('State')
        if isinstance(state, dict):
            if state.get('Running'):
                state = ContainerState.RUNNING
            else:
                state = ContainerState.STOPPED
        else:
            status = data.get('Status')
<<<<<<< HEAD
        if 'Exited' in status:
            state = ContainerState.STOPPED
        elif status.startswith('Up '):
            state = ContainerState.RUNNING
        elif 'running' in status:
            state = ContainerState.RUNNING
        else:
            state = ContainerState.STOPPED
=======
            if 'Exited' in status:
                state = ContainerState.STOPPED
            elif status.startswith('Up '):
                state = ContainerState.RUNNING
            elif 'running' in status:
                state = ContainerState.RUNNING
            else:
                state = ContainerState.STOPPED
>>>>>>> cc9f5986
        image = data.get('Image')
        ports = data.get('Ports', [])
        created = data.get('Created')
        if isinstance(created, float):
            created = ts_to_str(created)
        extra = {
            'id': data.get('Id'),
            'status': data.get('Status'),
            'created': created,
            'image': image,
            'ports': ports,
            'command': data.get('Command'),
            'sizerw': data.get('SizeRw'),
            'sizerootfs': data.get('SizeRootFs'),
        }
        ips = []
        if ports is not None:
            for port in ports:
                if port.get('IP') is not None:
                    ips.append(port.get('IP'))
        return Container(
            id=data['Id'],
            name=name,
            image=ContainerImage(
                id=data.get('ImageID', None),
                path=image,
                name=image,
                version=None,
                driver=self.connection.driver
            ),
            ip_addresses=ips,
            state=state,
            driver=self.connection.driver,
            extra=extra)

    def _get_api_version(self):
        """
        Get the docker API version information
        """
        result = self.connection.request('/version').object
        result = result or {}
        api_version = result.get('ApiVersion')

        return api_version


def ts_to_str(timestamp):
    """
    Return a timestamp as a nicely formated datetime string.
    """
    date = datetime.datetime.fromtimestamp(timestamp)
    date_string = date.strftime("%d/%m/%Y %H:%M %Z")
    return date_string<|MERGE_RESOLUTION|>--- conflicted
+++ resolved
@@ -121,11 +121,7 @@
 
     def __init__(self, key, secret, secure=True,
                  host='localhost',
-<<<<<<< HEAD
-                 port=4243, key_file='', cert_file='', **kwargs):
-=======
                  port=4243, ca_cert='', key_file='', cert_file='', **kwargs):
->>>>>>> cc9f5986
 
         super(DockertlsConnection, self).__init__(key_file=key_file,
                                                   cert_file=cert_file,
@@ -155,15 +151,6 @@
             self.cert_file = cert_file
 
     def add_default_headers(self, headers):
-<<<<<<< HEAD
-
-=======
-        """
-        Add parameters that are necessary for every request
-        If user and password are specified, include a base http auth
-        header
-        """
->>>>>>> cc9f5986
         headers['Content-Type'] = 'application/json'
         return headers
 
@@ -193,11 +180,7 @@
     version = '1.24'
 
     def __init__(self, key='', secret='', secure=False, host='localhost',
-<<<<<<< HEAD
-                 port=4243, key_file=None, cert_file=None):
-=======
                  port=4243, key_file=None, cert_file=None, ca_cert=None):
->>>>>>> cc9f5986
         """
         :param    key: API key or username to used (required)
         :type     key: ``str``
@@ -238,12 +221,8 @@
             if host.startswith(prefix):
                 host = host.strip(prefix)
 
-<<<<<<< HEAD
-        super(DockerContainerDriver, self).__init__(key=key, secret=secret,
-=======
         super(DockerContainerDriver, self).__init__(key=key,
                                                     secret=secret,
->>>>>>> cc9f5986
                                                     secure=secure, host=host,
                                                     port=port,
                                                     key_file=key_file,
@@ -259,15 +238,12 @@
                 raise Exception(
                     'Needs both private key file and '
                     'certificate file for tls authentication')
-<<<<<<< HEAD
-=======
 
         if ca_cert:
             self.connection.connection.ca_cert = ca_cert
         else:
             # do not verify SSL certificate
             self.connection.connection.ca_cert = False
->>>>>>> cc9f5986
 
         self.connection.secure = secure
         self.connection.host = host
@@ -473,11 +449,7 @@
 
         data = json.dumps(payload)
         if start:
-<<<<<<< HEAD
             if float(self._get_api_version()) > 1.22:
-=======
-            if float(self.version) > 1.22:
->>>>>>> cc9f5986
                 result = self.connection.request(
                     '/v%s/containers/%s/start' %
                     (self.version, id_),
@@ -514,14 +486,7 @@
         :return: The container refreshed with current data
         :rtype: :class:`libcloud.container.base.Container`
         """
-<<<<<<< HEAD
         if float(self._get_api_version()) > 1.22:
-=======
-        # TODO docstring
-        # starting container with non-empty request body
-        # was deprecated since v1.10 and removed in v1.12
-        if float(self.version) > 1.22:
->>>>>>> cc9f5986
             result = self.connection.request(
                 '/v%s/containers/%s/start' %
                 (self.version, container.id),
@@ -536,10 +501,6 @@
                 '/v%s/containers/%s/start' %
                 (self.version, container.id),
                 method='POST', data=data)
-<<<<<<< HEAD
-
-=======
->>>>>>> cc9f5986
         if result.status in VALID_RESPONSE_CODES:
             return self.get_container(container.id)
         else:
@@ -739,16 +700,6 @@
                 state = ContainerState.STOPPED
         else:
             status = data.get('Status')
-<<<<<<< HEAD
-        if 'Exited' in status:
-            state = ContainerState.STOPPED
-        elif status.startswith('Up '):
-            state = ContainerState.RUNNING
-        elif 'running' in status:
-            state = ContainerState.RUNNING
-        else:
-            state = ContainerState.STOPPED
-=======
             if 'Exited' in status:
                 state = ContainerState.STOPPED
             elif status.startswith('Up '):
@@ -757,7 +708,6 @@
                 state = ContainerState.RUNNING
             else:
                 state = ContainerState.STOPPED
->>>>>>> cc9f5986
         image = data.get('Image')
         ports = data.get('Ports', [])
         created = data.get('Created')
